--- conflicted
+++ resolved
@@ -88,10 +88,8 @@
     @Test
     public void testRejectingTransformersEAP720() throws Exception {
         testRejectingTransformers(EAP_7_2_0_TEMP, "elytron-transformers-4.0-reject.xml", new FailedOperationTransformationConfig()
-<<<<<<< HEAD
                 .addFailedAttribute(SUBSYSTEM_ADDRESS.append(PathElement.pathElement(ElytronDescriptionConstants.JASPI_CONFIGURATION, "minimal")),
-                        FailedOperationTransformationConfig.REJECTED_RESOURCE
-=======
+                        FailedOperationTransformationConfig.REJECTED_RESOURCE)
                 .addFailedAttribute(SUBSYSTEM_ADDRESS.append(PathElement.pathElement(ElytronDescriptionConstants.FILE_AUDIT_LOG, "audit1")),
                         new FailedOperationTransformationConfig.NewAttributesConfig(AuditResourceDefinitions.AUTOFLUSH)
                 )
@@ -109,7 +107,6 @@
                 )
                 .addFailedAttribute(SUBSYSTEM_ADDRESS.append(PathElement.pathElement(ElytronDescriptionConstants.SIZE_ROTATING_FILE_AUDIT_LOG, "audit6")),
                         new FailedOperationTransformationConfig.NewAttributesConfig(AuditResourceDefinitions.AUTOFLUSH)
->>>>>>> 15e2a54d
                 ));
     }
 
@@ -185,9 +182,4 @@
         ModelTestUtils.checkFailedTransformedBootOperations(mainServices, elytronVersion, ops, config);
     }
 
-<<<<<<< HEAD
-=======
-
-
->>>>>>> 15e2a54d
 }