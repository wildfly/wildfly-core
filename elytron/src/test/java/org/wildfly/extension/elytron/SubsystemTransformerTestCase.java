/*
Copyright 2017 Red Hat, Inc.

Licensed under the Apache License, Version 2.0 (the "License");
you may not use this file except in compliance with the License.
You may obtain a copy of the License at

  http://www.apache.org/licenses/LICENSE-2.0

Unless required by applicable law or agreed to in writing, software
distributed under the License is distributed on an "AS IS" BASIS,
WITHOUT WARRANTIES OR CONDITIONS OF ANY KIND, either express or implied.
See the License for the specific language governing permissions and
limitations under the License.
 */

package org.wildfly.extension.elytron;

import static org.jboss.as.model.test.ModelTestControllerVersion.EAP_7_1_0;
import static org.junit.Assert.assertTrue;

import java.io.IOException;
import java.util.List;

import org.jboss.as.controller.ModelVersion;
import org.jboss.as.controller.PathAddress;
import org.jboss.as.controller.PathElement;
import org.jboss.as.controller.capability.RuntimeCapability;
import org.jboss.as.controller.descriptions.ModelDescriptionConstants;
import org.jboss.as.model.test.FailedOperationTransformationConfig;
import org.jboss.as.model.test.ModelTestControllerVersion;
import org.jboss.as.model.test.ModelTestUtils;
import org.jboss.as.subsystem.test.AbstractSubsystemBaseTest;
import org.jboss.as.subsystem.test.AdditionalInitialization;
import org.jboss.as.subsystem.test.KernelServices;
import org.jboss.as.subsystem.test.KernelServicesBuilder;
import org.jboss.dmr.ModelNode;
import org.junit.Assert;
import org.junit.Test;

/**
 * Tests of transformation of the elytron subsystem to previous API versions.
 *
 * @author Brian Stansberry
 * @author Tomaz Cerar
 */
public class SubsystemTransformerTestCase extends AbstractSubsystemBaseTest {

    public SubsystemTransformerTestCase() {
        super(ElytronExtension.SUBSYSTEM_NAME, new ElytronExtension());
    }

    @Override
    protected String getSubsystemXml() throws IOException {
        return readResource("elytron-transformers-1.2.xml");
    }

    @Test
    public void testRejectingTransformersEAP710() throws Exception {
        testRejectingTransformers(EAP_7_1_0);
    }

    @Test
    public void testTransformerEAP710() throws Exception {
        testTransformation(EAP_7_1_0);
    }

    private KernelServices buildKernelServices(String xml, ModelTestControllerVersion controllerVersion, ModelVersion version, String... mavenResourceURLs) throws Exception {
        KernelServicesBuilder builder = this.createKernelServicesBuilder(AdditionalInitialization.MANAGEMENT).setSubsystemXml(xml);

        builder.createLegacyKernelServicesBuilder(AdditionalInitialization.MANAGEMENT, controllerVersion, version)
                .addMavenResourceURL(mavenResourceURLs)
                .skipReverseControllerCheck()
                .dontPersistXml();

        KernelServices services = builder.build();
        Assert.assertTrue(ModelTestControllerVersion.MASTER + " boot failed", services.isSuccessfulBoot());
        Assert.assertTrue(controllerVersion.getMavenGavVersion() + " boot failed", services.getLegacyServices(version).isSuccessfulBoot());
        return services;
    }

    private void testTransformation(final ModelTestControllerVersion controller) throws Exception {
        final ModelVersion version = controller.getSubsystemModelVersion(getMainSubsystemName());

        KernelServices services = this.buildKernelServices(getSubsystemXml(), controller, version,
                controller.getCoreMavenGroupId() + ":wildfly-elytron-integration:" + controller.getCoreVersion());

        // check that both versions of the legacy model are the same and valid
        checkSubsystemModelTransformation(services, version, null, false);

        ModelNode transformed = services.readTransformedModel(version);
        Assert.assertTrue(transformed.isDefined());
    }


    private void testRejectingTransformers(ModelTestControllerVersion controllerVersion) throws Exception {
        ModelVersion elytronVersion = controllerVersion.getSubsystemModelVersion(getMainSubsystemName());

        //Boot up empty controllers with the resources needed for the ops coming from the xml to work
        KernelServicesBuilder builder = createKernelServicesBuilder(AdditionalInitialization.withCapabilities(
                RuntimeCapability.buildDynamicCapabilityName(Capabilities.DATA_SOURCE_CAPABILITY_NAME, "ExampleDS")
        ));
        builder.createLegacyKernelServicesBuilder(AdditionalInitialization.MANAGEMENT, controllerVersion, elytronVersion)
                .addMavenResourceURL(controllerVersion.getCoreMavenGroupId() + ":wildfly-elytron-integration:" + controllerVersion.getCoreVersion())
                .dontPersistXml();

        KernelServices mainServices = builder.build();
        assertTrue(mainServices.isSuccessfulBoot());
        assertTrue(mainServices.getLegacyServices(elytronVersion).isSuccessfulBoot());

        List<ModelNode> ops = builder.parseXmlResource("elytron-transformers-1.2-reject.xml");
        PathAddress subsystemAddress = PathAddress.pathAddress(ModelDescriptionConstants.SUBSYSTEM, ElytronExtension.SUBSYSTEM_NAME);
        ModelTestUtils.checkFailedTransformedBootOperations(mainServices, elytronVersion, ops, new FailedOperationTransformationConfig()
                .addFailedAttribute(subsystemAddress.append(PathElement.pathElement(ElytronDescriptionConstants.KERBEROS_SECURITY_FACTORY)),
                        new FailedOperationTransformationConfig.NewAttributesConfig(KerberosSecurityFactoryDefinition.FAIL_CACHE)
                )
                .addFailedAttribute(subsystemAddress.append(PathElement.pathElement(ElytronDescriptionConstants.JDBC_REALM, "DisallowedScramSha384")),
                        FailedOperationTransformationConfig.REJECTED_RESOURCE
                )
                .addFailedAttribute(subsystemAddress.append(PathElement.pathElement(ElytronDescriptionConstants.JDBC_REALM, "DisallowedScramSha512")),
                        FailedOperationTransformationConfig.REJECTED_RESOURCE
                )
                .addFailedAttribute(subsystemAddress.append(PathElement.pathElement(ElytronDescriptionConstants.MAPPED_ROLE_MAPPER, "DisallowedMappedRoleMapper")),
                        FailedOperationTransformationConfig.REJECTED_RESOURCE
                )
<<<<<<< HEAD
                .addFailedAttribute(subsystemAddress.append(PathElement.pathElement(ElytronDescriptionConstants.CERTIFICATE_AUTHORITY_ACCOUNT)),
=======
                .addFailedAttribute(subsystemAddress.append(PathElement.pathElement(ElytronDescriptionConstants.CUSTOM_SECURITY_EVENT_LISTENER)),
>>>>>>> a56e5cb5
                        FailedOperationTransformationConfig.REJECTED_RESOURCE
                )
        );
        /*ModelTestUtils.checkFailedTransformedBootOperations(mainServices, elytronVersion, ops, new FailedOperationTransformationConfig()
               ...
        );*/
    }


}<|MERGE_RESOLUTION|>--- conflicted
+++ resolved
@@ -123,11 +123,10 @@
                 .addFailedAttribute(subsystemAddress.append(PathElement.pathElement(ElytronDescriptionConstants.MAPPED_ROLE_MAPPER, "DisallowedMappedRoleMapper")),
                         FailedOperationTransformationConfig.REJECTED_RESOURCE
                 )
-<<<<<<< HEAD
                 .addFailedAttribute(subsystemAddress.append(PathElement.pathElement(ElytronDescriptionConstants.CERTIFICATE_AUTHORITY_ACCOUNT)),
-=======
+                        FailedOperationTransformationConfig.REJECTED_RESOURCE
+                )
                 .addFailedAttribute(subsystemAddress.append(PathElement.pathElement(ElytronDescriptionConstants.CUSTOM_SECURITY_EVENT_LISTENER)),
->>>>>>> a56e5cb5
                         FailedOperationTransformationConfig.REJECTED_RESOURCE
                 )
         );
