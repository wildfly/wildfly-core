<!-- for needs of SaslTestCase and KeyStoresTestCase -->
<subsystem xmlns="urn:wildfly:elytron:14.0" default-ssl-context="ClientSslContextNoAuth">
    <providers>
        <provider-loader name="ManagerProviderLoader" class-names="com.sun.net.ssl.internal.ssl.Provider" />
        <provider-loader name="openssl" module="org.wildfly.openssl"/>
    </providers>
    <security-domains>
        <security-domain name="MyDomain" default-realm="FileRealm">
            <realm name="FileRealm"/>
        </security-domain>
    </security-domains>
    <security-realms>
        <filesystem-realm name="FileRealm" levels="2">
            <file path="filesystem-realm" relative-to="jboss.server.config.dir" />
        </filesystem-realm>
    </security-realms>
    <credential-stores>
        <credential-store name="test" location="target/tlstest.keystore">
            <implementation-properties>
                <property name="keyStoreType" value="JCEKS"/>
            </implementation-properties>
            <credential-reference clear-text="super_secret"/>
        </credential-store>
    </credential-stores>
    <tls>
        <key-stores>
            <key-store name="FireflyKeystore" >
                <credential-reference store="test" alias="master-password-alias"/>
                <implementation type="JKS" />
                <file path="firefly.keystore" relative-to="jboss.server.config.dir"/>
            </key-store>
            <key-store name="LocalhostKeystore" >
                <credential-reference store="test" alias="master-password-alias"/>
                <implementation type="JKS" />
                <file path="localhost.keystore" relative-to="jboss.server.config.dir" required="true"/>
            </key-store>
            <key-store name="ElytronCaTruststore" >
                <credential-reference clear-text="Elytron"/>
                <implementation type="JKS" />
                <file path="target/test-classes/org/wildfly/extension/elytron/ca.truststore"/>
            </key-store>
            <key-store name="NewKeyStore" >
                <credential-reference clear-text="Elytron"/>
                <implementation type="JKS" />
                <file path="target/not-existing.keystore" required="false"/>
            </key-store>
            <key-store name="AutomaticKeystore" >
                <credential-reference clear-text="Elytron"/>
                <implementation/>
                <file path="firefly.keystore" relative-to="jboss.server.config.dir"/>
            </key-store>
            <filtering-key-store name="FilteringKeyStore" key-store="FireflyKeystore" alias-filter="NONE:+firefly"/>
        </key-stores>
        <key-managers>
            <key-manager name="ServerKeyManager" algorithm="SunX509" key-store="LocalhostKeystore" alias-filter="NONE:+localhost">
                <credential-reference store="test" alias="the-key-alias"/>
            </key-manager>
            <key-manager name="ClientKeyManager" algorithm="SunX509" key-store="FireflyKeystore">
                <credential-reference clear-text="Elytron"/>
            </key-manager>
            <key-manager name="MyKeyManager" algorithm="SunX509" key-store="FireflyKeystore" providers="ManagerProviderLoader" provider-name="SunJSSE">
                <credential-reference store="test" alias="the-key-alias"/>
            </key-manager>
        </key-managers>
        <trust-managers>
            <trust-manager name="CaTrustManager" algorithm="SunX509" key-store="ElytronCaTruststore" alias-filter="NONE:+mykey"/>
            <trust-manager name="MyTrustManager" algorithm="SunX509" key-store="ElytronCaTruststore" providers="ManagerProviderLoader" provider-name="SunJSSE"/>
            <trust-manager name="ProviderTrustManager" algorithm="SunX509" key-store="ElytronCaTruststore" providers="ManagerProviderLoader" provider-name="SunJSSE"/>
            <trust-manager name="trust-with-crl" algorithm="PKIX" key-store="ElytronCaTruststore">
                <certificate-revocation-list path="crl.pem" relative-to="jboss.server.config.dir" maximum-cert-path="2"/>
            </trust-manager>
            <trust-manager name="trust-with-multiple-crls" algorithm="PKIX" key-store="ElytronCaTruststore">
                <certificate-revocation-lists>
                    <certificate-revocation-list path="crl.pem" relative-to="jboss.server.config.dir"/>
                    <certificate-revocation-list path="crl-new.pem" relative-to="jboss.server.config.dir" />
                </certificate-revocation-lists>
            </trust-manager>
            <trust-manager name="trust-with-crl-dp" algorithm="PKIX" key-store="ElytronCaTruststore">
                <certificate-revocation-list />
            </trust-manager>
            <trust-manager name="trust-with-crls-dp" algorithm="PKIX" key-store="ElytronCaTruststore">
                <certificate-revocation-lists />
            </trust-manager>
            <trust-manager name="trust-with-ocsp-crl" algorithm="PKIX" key-store="ElytronCaTruststore" soft-fail="true" only-leaf-cert="true">
                <certificate-revocation-list />
                <ocsp responder="http://localhost/ocsp"/>
            </trust-manager>
            <trust-manager name="trust-with-ocsp-simple" algorithm="PKIX" key-store="ElytronCaTruststore">
                <ocsp/>
            </trust-manager>
        </trust-managers>
        <server-ssl-contexts>
            <server-ssl-context name="ServerSslContextNoAuth" key-manager="ServerKeyManager" trust-manager="CaTrustManager"/>
            <server-ssl-context name="ServerSslContextAuth" protocols="TLSv1.3 TLSv1.2 TLSv1.1" key-manager="ServerKeyManager" trust-manager="CaTrustManager"
                                want-client-auth="true" need-client-auth="true" authentication-optional="false" use-cipher-suites-order="false"
                                providers="ManagerProviderLoader" provider-name="SunJSSE" session-timeout="321" maximum-session-cache-size="123"/>
            <server-ssl-context name="ServerSslContextTLS13" protocols="TLSv1.3 TLSv1.2 TLSv1.1" cipher-suite-names="TLS_AES_128_CCM_8_SHA256:TLS_AES_256_GCM_SHA384"
                                key-manager="ServerKeyManager" trust-manager="CaTrustManager" want-client-auth="true" need-client-auth="true"
                                authentication-optional="false" use-cipher-suites-order="false" providers="ManagerProviderLoader" provider-name="SunJSSE"
                                session-timeout="321" maximum-session-cache-size="123"/>
            <server-ssl-context name="ServerSslContextTLS13Only" protocols="TLSv1.3" cipher-suite-names="TLS_AES_128_CCM_8_SHA256:TLS_AES_256_GCM_SHA384"
                                key-manager="ServerKeyManager" trust-manager="CaTrustManager" want-client-auth="true" need-client-auth="true"
                                authentication-optional="false" use-cipher-suites-order="false" providers="ManagerProviderLoader" provider-name="SunJSSE"
                                session-timeout="321" maximum-session-cache-size="123"/>
            <server-ssl-context name="ServerSslContextTLS12Only" protocols="TLSv1.2" key-manager="ServerKeyManager" trust-manager="CaTrustManager"
                                want-client-auth="true" need-client-auth="true" authentication-optional="false" providers="ManagerProviderLoader"
                                provider-name="SunJSSE" session-timeout="321" maximum-session-cache-size="123"/>
            <server-ssl-context name="ServerSslContextTLS13OpenSsl" protocols="TLSv1.3 TLSv1.2 TLSv1.1" cipher-suite-names="TLS_AES_128_CCM_8_SHA256:TLS_AES_256_GCM_SHA384"
                                key-manager="ServerKeyManager" trust-manager="CaTrustManager" want-client-auth="true" need-client-auth="true"
                                authentication-optional="false" use-cipher-suites-order="false" providers="openssl"
                                session-timeout="321" maximum-session-cache-size="123"/>
            <server-ssl-context name="ServerSslContextTLS12OnlyOpenSsl" protocols="TLSv1.2" key-manager="ServerKeyManager" trust-manager="CaTrustManager"
                                want-client-auth="true" need-client-auth="true" authentication-optional="false" providers="openssl"
                                session-timeout="321" maximum-session-cache-size="123"/>
            <server-ssl-context name="ServerSslContextTLS13OnlyOpenSsl" protocols="TLSv1.3" cipher-suite-names="TLS_AES_128_CCM_8_SHA256:TLS_AES_256_GCM_SHA384"
                                key-manager="ServerKeyManager" trust-manager="CaTrustManager" want-client-auth="true" need-client-auth="true"
                                authentication-optional="false" use-cipher-suites-order="false" providers="openssl"
                                session-timeout="321" maximum-session-cache-size="123"/>
            <server-ssl-context name="ServerSslContextNoTLS13CipherSuites" protocols="TLSv1.2 TLSv1.3"
                                key-manager="ServerKeyManager" trust-manager="CaTrustManager" want-client-auth="true" need-client-auth="true"
                                authentication-optional="false" use-cipher-suites-order="false" providers="openssl"
                                session-timeout="321" maximum-session-cache-size="123"/>
            <server-ssl-context name="ServerSslContextSSLv2Hello" protocols="TLSv1 SSLv2Hello"
                                key-manager="ServerKeyManager" trust-manager="CaTrustManager" want-client-auth="true" need-client-auth="true"
                                authentication-optional="false" providers="ManagerProviderLoader" provider-name="SunJSSE"
                                session-timeout="321" maximum-session-cache-size="123"/>
            <server-ssl-context name="ServerSslContextDefaultProtocols"
                                key-manager="ServerKeyManager" trust-manager="CaTrustManager" want-client-auth="true" need-client-auth="true"
                                authentication-optional="false" providers="ManagerProviderLoader" provider-name="SunJSSE"
                                session-timeout="321" maximum-session-cache-size="123"/>
            <server-ssl-context name="SeverSslContextSSLv2HelloOpenSsl" protocols="TLSv1 SSLv2Hello"
                                key-manager="ServerKeyManager" trust-manager="CaTrustManager" want-client-auth="true" need-client-auth="true"
                                authentication-optional="false" providers="openssl" session-timeout="321" maximum-session-cache-size="123"/>
            <server-ssl-context name="ServerSslContextSSLv2HelloOneWay" protocols="TLSv1 SSLv2Hello"
                                key-manager="ServerKeyManager" providers="ManagerProviderLoader" provider-name="SunJSSE"
                                session-timeout="321" maximum-session-cache-size="123"/>
        </server-ssl-contexts>
        <client-ssl-contexts>
            <client-ssl-context name="ClientSslContextNoAuth" trust-manager="CaTrustManager" />
            <client-ssl-context name="ClientSslContextAuth" protocols="SSLv2 SSLv3 TLSv1 TLSv1.3 TLSv1.2" key-manager="ClientKeyManager" trust-manager="CaTrustManager" providers="ManagerProviderLoader"/>
            <client-ssl-context name="ClientSslContextTLS13" protocols="SSLv2 SSLv3 TLSv1 TLSv1.3 TLSv1.2" cipher-suite-names="TLS_AES_128_CCM_8_SHA256:TLS_AES_256_GCM_SHA384"
                                key-manager="ClientKeyManager" trust-manager="CaTrustManager" providers="ManagerProviderLoader"/>
            <client-ssl-context name="ClientSslContextTLS13Only" protocols="TLSv1.3" cipher-suite-names="TLS_AES_128_GCM_SHA256"
                                key-manager="ClientKeyManager" trust-manager="CaTrustManager" providers="ManagerProviderLoader"/>
            <client-ssl-context name="ClientSslContextTLS13OpenSsl" protocols="SSLv2 SSLv3 TLSv1 TLSv1.3 TLSv1.2" cipher-suite-names="TLS_AES_256_GCM_SHA384:TLS_AES_128_CCM_8_SHA256"
                                key-manager="ClientKeyManager" trust-manager="CaTrustManager" providers="openssl"/>
            <client-ssl-context name="ClientSslContextTLS13OnlyOpenSsl" protocols="TLSv1.3" cipher-suite-names="TLS_AES_128_GCM_SHA256"
                                key-manager="ClientKeyManager" trust-manager="CaTrustManager" providers="openssl"/>
            <client-ssl-context name="ClientSslContextNoTLS13CipherSuites" protocols="TLSv1.2 TLSv1.3"
                                key-manager="ClientKeyManager" trust-manager="CaTrustManager" providers="openssl"/>
<<<<<<< HEAD
            <client-ssl-context name="ClientWithMultipleCRLs" key-manager="ClientKeyManager" trust-manager="trust-with-multiple-crls" />
=======
            <client-ssl-context name="ClientSslContextSSLv2Hello" protocols="SSLv2Hello TLSv1" key-manager="ClientKeyManager"
                                trust-manager="CaTrustManager" providers="ManagerProviderLoader"/>
            <client-ssl-context name="ClientSslContextOnlyTLS1" protocols="TLSv1" key-manager="ClientKeyManager"
                                trust-manager="CaTrustManager" providers="ManagerProviderLoader" />
            <client-ssl-context name="ClientSslContextDefaultProtocols" key-manager="ClientKeyManager"
                                trust-manager="CaTrustManager" providers="ManagerProviderLoader" />
            <client-ssl-context name="ClientSslContextSSLv2HelloOpenSsl" protocols="SSLv2Hello TLSv1" key-manager="ClientKeyManager"
                                trust-manager="CaTrustManager" providers="openssl"/>
            <client-ssl-context name="ClientSslContextSSLv2HelloOneWay" protocols="SSLv2Hello TLSv1"
                                trust-manager="CaTrustManager" providers="ManagerProviderLoader"/>
>>>>>>> 42fc8e8b
        </client-ssl-contexts>
    </tls>
</subsystem><|MERGE_RESOLUTION|>--- conflicted
+++ resolved
@@ -148,9 +148,7 @@
                                 key-manager="ClientKeyManager" trust-manager="CaTrustManager" providers="openssl"/>
             <client-ssl-context name="ClientSslContextNoTLS13CipherSuites" protocols="TLSv1.2 TLSv1.3"
                                 key-manager="ClientKeyManager" trust-manager="CaTrustManager" providers="openssl"/>
-<<<<<<< HEAD
             <client-ssl-context name="ClientWithMultipleCRLs" key-manager="ClientKeyManager" trust-manager="trust-with-multiple-crls" />
-=======
             <client-ssl-context name="ClientSslContextSSLv2Hello" protocols="SSLv2Hello TLSv1" key-manager="ClientKeyManager"
                                 trust-manager="CaTrustManager" providers="ManagerProviderLoader"/>
             <client-ssl-context name="ClientSslContextOnlyTLS1" protocols="TLSv1" key-manager="ClientKeyManager"
@@ -161,7 +159,6 @@
                                 trust-manager="CaTrustManager" providers="openssl"/>
             <client-ssl-context name="ClientSslContextSSLv2HelloOneWay" protocols="SSLv2Hello TLSv1"
                                 trust-manager="CaTrustManager" providers="ManagerProviderLoader"/>
->>>>>>> 42fc8e8b
         </client-ssl-contexts>
     </tls>
 </subsystem>