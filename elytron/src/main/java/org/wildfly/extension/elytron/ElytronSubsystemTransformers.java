/*
Copyright 2017 Red Hat, Inc.

Licensed under the Apache License, Version 2.0 (the "License");
you may not use this file except in compliance with the License.
You may obtain a copy of the License at

  http://www.apache.org/licenses/LICENSE-2.0

Unless required by applicable law or agreed to in writing, software
distributed under the License is distributed on an "AS IS" BASIS,
WITHOUT WARRANTIES OR CONDITIONS OF ANY KIND, either express or implied.
See the License for the specific language governing permissions and
limitations under the License.
 */

package org.wildfly.extension.elytron;

import static org.wildfly.extension.elytron.ElytronDescriptionConstants.ALGORITHM;
import static org.wildfly.extension.elytron.ElytronDescriptionConstants.AUTOFLUSH;
import static org.wildfly.extension.elytron.ElytronDescriptionConstants.FILE_AUDIT_LOG;
import static org.wildfly.extension.elytron.ElytronDescriptionConstants.PERIODIC_ROTATING_FILE_AUDIT_LOG;
import static org.wildfly.extension.elytron.ElytronDescriptionConstants.SCRAM_MAPPER;
import static org.wildfly.extension.elytron.ElytronDescriptionConstants.SIZE_ROTATING_FILE_AUDIT_LOG;
import static org.wildfly.extension.elytron.ElytronDescriptionConstants.SYNCHRONIZED;
import static org.wildfly.extension.elytron.ElytronExtension.ELYTRON_1_2_0;
import static org.wildfly.extension.elytron.ElytronExtension.ELYTRON_2_0_0;
import static org.wildfly.extension.elytron.ElytronExtension.ELYTRON_3_0_0;
import static org.wildfly.extension.elytron.ElytronExtension.ELYTRON_4_0_0;
import static org.wildfly.extension.elytron.ElytronExtension.ELYTRON_5_0_0;
import static org.wildfly.extension.elytron.JdbcRealmDefinition.PrincipalQueryAttributes.PRINCIPAL_QUERIES;
import static org.wildfly.extension.elytron._private.ElytronSubsystemMessages.ROOT_LOGGER;

import java.util.Collections;
import java.util.Map;

import org.jboss.as.controller.ModelVersion;
import org.jboss.as.controller.PathAddress;
import org.jboss.as.controller.PathElement;
import org.jboss.as.controller.transform.ExtensionTransformerRegistration;
import org.jboss.as.controller.transform.SubsystemTransformerRegistration;
import org.jboss.as.controller.transform.TransformationContext;
import org.jboss.as.controller.transform.description.AttributeConverter;
import org.jboss.as.controller.transform.description.ChainedTransformationDescriptionBuilder;
import org.jboss.as.controller.transform.description.DiscardAttributeChecker;
import org.jboss.as.controller.transform.description.RejectAttributeChecker;
import org.jboss.as.controller.transform.description.ResourceTransformationDescriptionBuilder;
import org.jboss.as.controller.transform.description.TransformationDescriptionBuilder;
import org.jboss.dmr.ModelNode;
import org.wildfly.security.password.interfaces.ScramDigestPassword;

/**
 * Registers transformers for the elytron subsystem.
 *
 * @author Brian Stansberry
 */
public final class ElytronSubsystemTransformers implements ExtensionTransformerRegistration {

    @Override
    public String getSubsystemName() {
        return ElytronExtension.SUBSYSTEM_NAME;
    }

    @Override
    public void registerTransformers(SubsystemTransformerRegistration registration) {
        ChainedTransformationDescriptionBuilder chainedBuilder = TransformationDescriptionBuilder.Factory.createChainedSubystemInstance(registration.getCurrentSubsystemVersion());

        // 5.0.0 (WildFly 15) to 4.0.0 (WildFly 14)
        from5(chainedBuilder);
        // 4.0.0 (WildFly 14) to 3.0.0 (WildFly 13)
        from4(chainedBuilder);
        // 3.0.0 (WildFly 13) to 2.0.0 (WildFly 12)
        from3(chainedBuilder);
        // 2.0.0 (WildFly 12) to 1.2.0, (WildFly 11 and EAP 7.1.0)
        from2(chainedBuilder);

        chainedBuilder.buildAndRegister(registration, new ModelVersion[] { ELYTRON_4_0_0, ELYTRON_3_0_0, ELYTRON_2_0_0, ELYTRON_1_2_0 });

    }

    private static void from5(ChainedTransformationDescriptionBuilder chainedBuilder) {
        ResourceTransformationDescriptionBuilder builder = chainedBuilder.createBuilder(ELYTRON_5_0_0, ELYTRON_4_0_0);
<<<<<<< HEAD
        builder.getAttributeBuilder()
            .setDiscard(DiscardAttributeChecker.ALWAYS, ElytronDefinition.REGISTER_JASPI_FACTORY)
            .end();
        builder.rejectChildResource(PathElement.pathElement(ElytronDescriptionConstants.JASPI_CONFIGURATION));
=======
        transformAutoFlush(builder, FILE_AUDIT_LOG);
        transformAutoFlush(builder, PERIODIC_ROTATING_FILE_AUDIT_LOG);
        transformAutoFlush(builder, SIZE_ROTATING_FILE_AUDIT_LOG);
    }

    private static void transformAutoFlush(ResourceTransformationDescriptionBuilder builder, final String resourceName) {
        builder
            .addChildResource(PathElement.pathElement(resourceName))
            .getAttributeBuilder()
            .setDiscard(DISCARD_IF_EQUALS_SYNCHRONIZED, AuditResourceDefinitions.AUTOFLUSH)
            .addRejectCheck(REJECT_IF_DIFFERENT_FROM_SYNCHRONIZED, AuditResourceDefinitions.AUTOFLUSH)
            .end();
>>>>>>> 15e2a54d
    }

    private static void from4(ChainedTransformationDescriptionBuilder chainedBuilder) {
        ResourceTransformationDescriptionBuilder builder = chainedBuilder.createBuilder(ELYTRON_4_0_0, ELYTRON_3_0_0);
        builder
                .addChildResource(PathElement.pathElement(ElytronDescriptionConstants.JDBC_REALM))
                .getAttributeBuilder()
                .addRejectCheck(new RejectAttributeChecker.ListRejectAttributeChecker(
                        new RejectAttributeChecker.ObjectFieldsRejectAttributeChecker(Collections.singletonMap(SCRAM_MAPPER,
                                new RejectAttributeChecker.ObjectFieldsRejectAttributeChecker(Collections.singletonMap(ALGORITHM,
                                        new RejectAttributeChecker.SimpleRejectAttributeChecker(new ModelNode(ScramDigestPassword.ALGORITHM_SCRAM_SHA_384))
                                ))
                        ))
                ), PRINCIPAL_QUERIES)
                .addRejectCheck(new RejectAttributeChecker.ListRejectAttributeChecker(
                        new RejectAttributeChecker.ObjectFieldsRejectAttributeChecker(Collections.singletonMap(SCRAM_MAPPER,
                                new RejectAttributeChecker.ObjectFieldsRejectAttributeChecker(Collections.singletonMap(ALGORITHM,
                                        new RejectAttributeChecker.SimpleRejectAttributeChecker(new ModelNode(ScramDigestPassword.ALGORITHM_SCRAM_SHA_512))
                                ))
                        ))
                ), PRINCIPAL_QUERIES)
                .end();
        builder.rejectChildResource(PathElement.pathElement(ElytronDescriptionConstants.CERTIFICATE_AUTHORITY_ACCOUNT));
        builder.rejectChildResource(PathElement.pathElement(ElytronDescriptionConstants.MAPPED_ROLE_MAPPER));
        builder.rejectChildResource(PathElement.pathElement(ElytronDescriptionConstants.CUSTOM_SECURITY_EVENT_LISTENER));
    }

    private static void from3(ChainedTransformationDescriptionBuilder chainedBuilder) {
        ResourceTransformationDescriptionBuilder builder = chainedBuilder.createBuilder(ELYTRON_3_0_0, ELYTRON_2_0_0);
        builder.discardChildResource(PathElement.pathElement(ElytronDescriptionConstants.PERMISSION_SET));
        builder
                .addChildResource(PathElement.pathElement(ElytronDescriptionConstants.SIMPLE_PERMISSION_MAPPER))
                .getAttributeBuilder()
                .setValueConverter(MAPPING_PERMISSION_SET_CONVERTER, ElytronDescriptionConstants.PERMISSION_MAPPINGS)
                .end();
        builder
                .addChildResource(PathElement.pathElement(ElytronDescriptionConstants.CONSTANT_PERMISSION_MAPPER))
                .getAttributeBuilder()
                .addRename(ElytronDescriptionConstants.PERMISSION_SETS, ElytronDescriptionConstants.PERMISSIONS)
                .setValueConverter(CONSTANT_PERMISSION_SET_CONVERTER, ElytronDescriptionConstants.PERMISSION_SETS)
                .end();
    }

    private static void from2(ChainedTransformationDescriptionBuilder chainedBuilder) {
        ResourceTransformationDescriptionBuilder builder = chainedBuilder.createBuilder(ELYTRON_2_0_0, ELYTRON_1_2_0);

        // Discard new "fail-cache" if it's undefined or has a value same as old unconfigurable behavior; reject otherwise
        builder.addChildResource(PathElement.pathElement(ElytronDescriptionConstants.KERBEROS_SECURITY_FACTORY))
            .getAttributeBuilder()
            .setDiscard(new DiscardAttributeChecker.DiscardAttributeValueChecker(new ModelNode(0)), KerberosSecurityFactoryDefinition.FAIL_CACHE)
            .addRejectCheck(RejectAttributeChecker.DEFINED, KerberosSecurityFactoryDefinition.FAIL_CACHE);
    }

    // converting permission-set reference back to inline permissions
    private static final AttributeConverter MAPPING_PERMISSION_SET_CONVERTER = new AttributeConverter.DefaultAttributeConverter() {
        @Override
        protected void convertAttribute(PathAddress address, String attributeName, ModelNode attributeValue, TransformationContext context) {
            if (attributeValue.isDefined()) {
                for (ModelNode permissionMapping : attributeValue.asList()) {
                    if (permissionMapping.hasDefined(ElytronDescriptionConstants.PERMISSION_SETS)) {
                        ModelNode permissionSets = permissionMapping.get(ElytronDescriptionConstants.PERMISSION_SETS);
                        for (ModelNode permissionSet : permissionSets.asList()) {
                            ModelNode permissionSetName = permissionSet.get(ElytronDescriptionConstants.PERMISSION_SET);
                            PathAddress permissionSetAddress = address.getParent().append(ElytronDescriptionConstants.PERMISSION_SET, permissionSetName.asString());
                            ModelNode permissions = context.readResourceFromRoot(permissionSetAddress).getModel().get(ElytronDescriptionConstants.PERMISSIONS);
                            for (ModelNode permission: permissions.asList()) {
                                permissionMapping.get(ElytronDescriptionConstants.PERMISSIONS).add(permission);
                            }
                        }
                        permissionMapping.remove(ElytronDescriptionConstants.PERMISSION_SETS);
                    }
                }
            }
        }
    };

    // converting permission-set reference back to inline permissions
    private static final AttributeConverter CONSTANT_PERMISSION_SET_CONVERTER = new AttributeConverter.DefaultAttributeConverter() {
        @Override
        protected void convertAttribute(PathAddress address, String attributeName, ModelNode attributeValue, TransformationContext context) {
            if (attributeValue.isDefined()) {
                ModelNode allPermissions = new ModelNode();
                for (ModelNode permissionSet : attributeValue.asList()) {
                    ModelNode permissionSetName = permissionSet.get(ElytronDescriptionConstants.PERMISSION_SET);
                    PathAddress permissionSetAddress = address.getParent().append(ElytronDescriptionConstants.PERMISSION_SET, permissionSetName.asString());
                    ModelNode permissions = context.readResourceFromRoot(permissionSetAddress).getModel().get(ElytronDescriptionConstants.PERMISSIONS);
                    for (ModelNode permission: permissions.asList()) {
                        allPermissions.add(permission);
                    }
                }
                attributeValue.set(allPermissions);
            }
        }
    };

    private static final RejectAttributeChecker REJECT_IF_DIFFERENT_FROM_SYNCHRONIZED = new RejectAttributeChecker.DefaultRejectAttributeChecker() {
        @Override
        public String getRejectionLogMessage(Map<String, ModelNode> attributes) {
            return ROOT_LOGGER.unableToTransformTornAttribute(AUTOFLUSH, SYNCHRONIZED);
        }

        @Override
        protected boolean rejectAttribute(PathAddress address, String attributeName, ModelNode attributeValue, TransformationContext context) {
            if (attributeValue.isDefined()) {
                boolean synced = context.readResourceFromRoot(address).getModel().get(SYNCHRONIZED).asBoolean();
                return synced != attributeValue.asBoolean();
            }
            return false;
        }
    };

    private static final DiscardAttributeChecker DISCARD_IF_EQUALS_SYNCHRONIZED = new DiscardAttributeChecker.DefaultDiscardAttributeChecker() {
        @Override
        protected boolean isValueDiscardable(PathAddress address, String attributeName, ModelNode attributeValue, TransformationContext context) {
            boolean synced = context.readResourceFromRoot(address).getModel().get(SYNCHRONIZED).asBoolean();
            return synced == attributeValue.asBoolean();
        }
    };
}<|MERGE_RESOLUTION|>--- conflicted
+++ resolved
@@ -80,12 +80,10 @@
 
     private static void from5(ChainedTransformationDescriptionBuilder chainedBuilder) {
         ResourceTransformationDescriptionBuilder builder = chainedBuilder.createBuilder(ELYTRON_5_0_0, ELYTRON_4_0_0);
-<<<<<<< HEAD
         builder.getAttributeBuilder()
             .setDiscard(DiscardAttributeChecker.ALWAYS, ElytronDefinition.REGISTER_JASPI_FACTORY)
             .end();
         builder.rejectChildResource(PathElement.pathElement(ElytronDescriptionConstants.JASPI_CONFIGURATION));
-=======
         transformAutoFlush(builder, FILE_AUDIT_LOG);
         transformAutoFlush(builder, PERIODIC_ROTATING_FILE_AUDIT_LOG);
         transformAutoFlush(builder, SIZE_ROTATING_FILE_AUDIT_LOG);
@@ -98,7 +96,6 @@
             .setDiscard(DISCARD_IF_EQUALS_SYNCHRONIZED, AuditResourceDefinitions.AUTOFLUSH)
             .addRejectCheck(REJECT_IF_DIFFERENT_FROM_SYNCHRONIZED, AuditResourceDefinitions.AUTOFLUSH)
             .end();
->>>>>>> 15e2a54d
     }
 
     private static void from4(ChainedTransformationDescriptionBuilder chainedBuilder) {
