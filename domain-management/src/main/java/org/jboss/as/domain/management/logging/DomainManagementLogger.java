/*
 * JBoss, Home of Professional Open Source.
 * Copyright 2011, Red Hat, Inc., and individual contributors
 * as indicated by the @author tags. See the copyright.txt file in the
 * distribution for a full listing of individual contributors.
 *
 * This is free software; you can redistribute it and/or modify it
 * under the terms of the GNU Lesser General Public License as
 * published by the Free Software Foundation; either version 2.1 of
 * the License, or (at your option) any later version.
 *
 * This software is distributed in the hope that it will be useful,
 * but WITHOUT ANY WARRANTY; without even the implied warranty of
 * MERCHANTABILITY or FITNESS FOR A PARTICULAR PURPOSE. See the GNU
 * Lesser General Public License for more details.
 *
 * You should have received a copy of the GNU Lesser General Public
 * License along with this software; if not, write to the Free
 * Software Foundation, Inc., 51 Franklin St, Fifth Floor, Boston, MA
 * 02110-1301 USA, or see the FSF site: http://www.fsf.org.
 */

package org.jboss.as.domain.management.logging;

import static org.jboss.logging.Logger.Level.ERROR;
import static org.jboss.logging.Logger.Level.INFO;
import static org.jboss.logging.Logger.Level.WARN;

import java.io.IOException;
import java.security.GeneralSecurityException;
import java.time.ZonedDateTime;
import java.util.Collection;
import java.util.Set;

import javax.naming.NamingException;
import javax.security.auth.callback.Callback;
import javax.security.auth.callback.UnsupportedCallbackException;
import javax.security.auth.login.LoginException;
import javax.xml.stream.Location;
import javax.xml.stream.XMLStreamException;

import org.jboss.as.controller.OperationFailedException;
import org.jboss.as.controller.PathAddress;
import org.jboss.as.controller.PathElement;
import org.jboss.as.domain.management.security.password.PasswordValidationException;
import org.jboss.logging.BasicLogger;
import org.jboss.logging.Logger;
import org.jboss.logging.annotations.Cause;
import org.jboss.logging.annotations.LogMessage;
import org.jboss.logging.annotations.Message;
import org.jboss.logging.annotations.MessageLogger;
import org.jboss.logging.annotations.Param;
import org.jboss.msc.service.StartException;

/**
 * Date: 05.11.2011
 *
 * @author <a href="mailto:jperkins@redhat.com">James R. Perkins</a>
 * @author <a href="mailto:darran.lofthouse@jboss.com">Darran Lofthouse</a>
 * @author <a href="mailto:david.lloyd@redhat.com">David M. Lloyd</a>
 * @author <a href="mailto:bgaisford@punagroup.com">Brandon Gaisford</a>
 */
@MessageLogger(projectCode = "WFLYDM", length = 4)
public interface DomainManagementLogger extends BasicLogger {

    /**
     * A logger with a category of the package name.
     */
    DomainManagementLogger ROOT_LOGGER = Logger.getMessageLogger(DomainManagementLogger.class, "org.jboss.as.domain.management");

    /**
     * A logger with category specifically for logging per request security related messages.
     */
    DomainManagementLogger SECURITY_LOGGER = Logger.getMessageLogger(DomainManagementLogger.class, "org.jboss.as.domain.management.security");

    /**
     * Logs a warning message indicating the user and password were found in the properties file.
     */
    @LogMessage(level = WARN)
    @Message(id = 1, value = "Properties file defined with default user and password, this will be easy to guess.")
    void userAndPasswordWarning();

    /**
     * Logs a warning message indicating that whitespace has been trimmed from the password when it was
     * decoded from Base64.
     */
    @LogMessage(level = WARN)
    @Message(id = 2, value = "Whitespace has been trimmed from the Base64 representation of the secret identity.")
    void whitespaceTrimmed();

    /**
     * Logs a warning message indicating that the password attribute is deprecated that that keystore-password
     * should be used instead.
     */
    @LogMessage(level = WARN)
    @Message(id = 3, value = "The attribute 'password' is deprecated, 'keystore-password' should be used instead.")
    void passwordAttributeDeprecated();

    /**
     * Logs a message indicating that the name of the realm does not match the name used in the properties file.
     */
    @LogMessage(level = WARN)
    @Message(id = 4, value = "The realm name of the defined security realm '%s' does not match the realm name within the properties file '%s'.")
    void realmMisMatch(final String realmRealmName, final String fileRealmName);


    /**
     * Logs a warning message indicating it failed to retrieving groups from the LDAP provider
     */
    @LogMessage(level = WARN)
    @Message(id = 5, value = "Failed to retrieving groups from the LDAP provider.")
    void failedRetrieveLdapGroups(@Cause Throwable cause);

    /**
     * log warning message it was not able to retrieving matching groups from the pattern
     */
    @LogMessage(level = WARN)
    @Message(id = 6, value = "Failed to retrieving matching groups from the pattern, check the regular expression for pattern attribute.")
    void failedRetrieveMatchingLdapGroups(@Cause Throwable cause);

    /**
     * log warning message it was not able to retriev matching groups from the pattern
     */
    @LogMessage(level = WARN)
    @Message(id = 7, value = "Failed to retrieve matching groups from the groups, check the regular expression for groups attribute.")
    void failedRetrieveMatchingGroups();

    /**
     * log warning message it was not able to retrieve matching groups from the pattern
     */
    @LogMessage(level = WARN)
    @Message(id = 8, value = "Failed to retrieve attribute %s from search result.")
    void failedRetrieveLdapAttribute(String attribute);

    /**
     * Creates an exception indicating the verification could not be performed.
     *
     * @param cause the cause of the error.
     *
     * @return an {@link IOException} for the error.
     */
    @Message(id = 9, value = "Unable to perform verification")
    IOException cannotPerformVerification(@Cause Throwable cause);

    /**
     * Creates an exception indicating the realm was invalid.
     *
     * @param realm         the invalid realm.
     * @param expectedRealm the expected realm.
     *
     * @return an {@link IllegalStateException} for the error.
     */
    @Message(id = 10, value = "Invalid Realm '%s' expected '%s'")
    IllegalStateException invalidRealm(String realm, String expectedRealm);

    /**
     * Creates an exception indicating the referral for authentication could not be followed.
     *
     * @param name the invalid name.
     *
     * @return a {@link NamingException} for the error.
     */
    @Message(id = 11, value = "Can't follow referral for authentication: %s")
    NamingException nameNotFound(String name);

    /**
     * Creates an exception indicating no authentication mechanism was defined in the security realm.
     *
     * @return an {@link IllegalStateException} for the error.
     */
    //@Message(id = 12, value = "No authentication mechanism defined in security realm.")
    //IllegalStateException noAuthenticationDefined();

    /**
     * Creates an exception indicating no username was provided.
     *
     * @return an {@link IOException} for the error.
     */
    @Message(id = 13, value = "No username provided.")
    IOException noUsername();

    /**
     * Creates an exception indicating no password was provided.
     *
     * @return an {@link IOException} for the error.
     */
    @Message(id = 14, value = "No password to verify.")
    IOException noPassword();

    /**
     * Creates an exception indicating that one of {@code attr1} or {@code attr2} is required.
     *
     * @param attr1 the first attribute.
     * @param attr2 the second attribute.
     *
     * @return an {@link IllegalArgumentException} for the error.
     */
    @Message(id = 15, value = "One of '%s' or '%s' required.")
    IllegalArgumentException oneOfRequired(String attr1, String attr2);

    /**
     * Creates an exception indicating the realm is not supported.
     *
     * @param callback the callback used to create the exception.
     *
     * @return an {@link UnsupportedCallbackException} for the error.
     */
    @Message(id = 16, value = "Realm choice not currently supported.")
    UnsupportedCallbackException realmNotSupported(@Param Callback callback);

    /**
     * Creates an exception indicating the properties could not be loaded.
     *
     * @param cause the cause of the error.
     *
     * @return a {@link StartException} for the error.
     */
    @Message(id = 17, value = "Unable to load properties")
    StartException unableToLoadProperties(@Cause Throwable cause);

    /**
     * Creates an exception indicating the inability to start the service.
     *
     * @param cause the cause of the error.
     *
     * @return a {@link StartException} for the error.
     */
    @Message(id = 18, value = "Unable to start service")
    StartException unableToStart(@Cause Throwable cause);

    /**
     * A message indicating the user, represented by the {@code username} parameter, was not found.
     *
     * @param username the username not found.
     *
     * @return the message.
     */
    @Message(id = 19, value = "User '%s' not found.")
    String userNotFound(String username);

    /**
     * Creates an exception indicating the user, represented by the {@code username} parameter, was not found in the
     * directory.
     *
     * @param username the username not found.
     *
     * @return an {@link IOException} for the error.
     */
    @Message(id = 20, value = "User '%s' not found in directory.")
    NamingException userNotFoundInDirectory(String username);

    /**
     * Creates an exception indicating that no java.io.Console is available.
     *
     * @return a {@link IllegalStateException} for the error.
     */
    @Message(id = 21, value = "No java.io.Console available to interact with user.")
    IllegalStateException noConsoleAvailable();

    /**
     * A message indicating JBOSS_HOME not set.
     *
     * @return a {@link String} for the message.
     */
    //@Message(id = 22, value = "JBOSS_HOME environment variable not set.")
    //String jbossHomeNotSet();

    /**
     * A message indicating no mgmt-users.properties have been found.
     *
     * @return a {@link String} for the message.
     */
    @Message(id = 23, value = "No %s files found.")
    String propertiesFileNotFound(String file);

    /**
     * A message prompting the user to enter the details of the user being added.
     *
     * @return a {@link String} for the message.
     */
    @Message(id = Message.NONE, value = "Enter the details of the new user to add.")
    String enterNewUserDetails();

    /**
     * The prompt to obtain the realm from the user.
     *
     * @param realm - the default realm.
     *
     * @return a {@link String} for the message.
     */
    @Message(id = Message.NONE, value = "Realm (%s)")
    String realmPrompt(String realm);

    /**
     * The prompt to obtain the new username from the user.
     *
     * @return a {@link String} for the message.
     */
    @Message(id = Message.NONE, value = "Username")
    String usernamePrompt();

    /**
     * The prompt to obtain the new username from the user.
     *
     * @param defaultUsername - The default username if no value is entered.
     *
     * @return a {@link String} for the message.
     */
    @Message(id = Message.NONE, value = "Username (%s)")
    String usernamePrompt(String defaultUsername);

    /**
     * The error message if no username is entered.
     *
     * @return a {@link String} for the message.
     */
    @Message(id = 24, value = "No Username entered, exiting.")
    String noUsernameExiting();

    /**
     * The prompt to obtain the password from the user.
     *
     * @return a {@link String} for the message.
     */
    @Message(id = Message.NONE, value = "Password")
    String passwordPrompt();

    /**
     * The error message if no password is entered.
     *
     * @return a {@link String} for the message.
     */
    @Message(id = 25, value = "No Password entered, exiting.")
    String noPasswordExiting();

    /**
     * The prompt to obtain the password confirmation from the user.
     *
     * @return a {@link String} for the message.
     */
    @Message(id = Message.NONE, value = "Re-enter Password")
    String passwordConfirmationPrompt();

    /**
     * The error message if the passwords do not match.
     *
     * @return a {@link String} for the message.
     */
    @Message(id = 26, value = "The passwords do not match.")
    String passwordMisMatch();

    /**
     * The error message if the username is not alpha numeric
     *
     * @return a {@link String} for the message.
     */
    @Message(id = 28, value = "Username must be alphanumeric with the exception of the following accepted symbols (%s)")
    String usernameNotAlphaNumeric(String symbols);

    /**
     * Confirmation of the user being added.
     *
     * @param username - The new username.
     * @param realm - The realm the user is being added for.
     *
     * @return a {@link String} for the message.
     */
    @Message(id = Message.NONE, value = "About to add user '%s' for realm '%s'")
    String aboutToAddUser(String username, String realm);

    /**
     * Prompt to ask user to confirm the previous statement is correct.
     *
     * Do not include the translation specific yes/no
     *
     * @return a {@link String} for the message.
     */
    @Message(id = Message.NONE, value = "Is this correct")
    String isCorrectPrompt();

    /**
     * Warning that the username is easy to guess.
     *
     * @param username - The new username.
     *
     * @return a {@link String} for the message.
     */
    @Message(id = Message.NONE, value = "The username '%s' is easy to guess")
    String usernameEasyToGuess(String username);

    /**
     * A prompt to double check the user is really sure they want to add this user.
     *
     * @param username - The new username.
     *
     * @return a {@link String} for the message.
     */
    @Message(id = Message.NONE, value = "Are you sure you want to add user '%s' yes/no?")
    String sureToAddUser(String username);

    /**
     * The error message if the confirmation response is invalid.
     *
     * @return a {@link String} for the message.
     */
    @Message(id = 29, value = "Invalid response. (Valid responses are %s and %s)")
    String invalidConfirmationResponse(String firstValues, String secondValues);

    /**
     * Message to inform user that the new user has been added to the file identified.
     *
     * @param username - The new username.
     * @param fileName - The file the user has been added to.
     *
     * @return a {@link String} for the message.
     */
    @Message(id = Message.NONE, value = "Added user '%s' to file '%s'")
    String addedUser(String username, String fileName);

    /**
     * The error message if adding the user to the file fails.
     *
     * @param file - The name of the file the add failed for.
     * @param error - The failure message.
     *
     * @return a {@link String} for the message.
     */
    @Message(id = 30, value = "Unable to add user to %s due to error %s")
    String unableToAddUser(String file, String error);

    /**
     * The error message if loading the known users from file fails.
     *
     * @param file - The name of the file the load failed for.
     * @param error - The failure message.
     *
     * @return a {@link String} for the message.
     */
    @Message(id = 31, value = "Unable to add load users from %s due to error %s")
    String unableToLoadUsers(String file, String error);

    /**
     * The error message header.
     *
     * @return a {@link String} for the message.
     */
    @Message(id = Message.NONE, value = "Error")
    String errorHeader();

    /**
     * A message to check if this user is going to be used by a host controller to connect to the master domain controller.
     *
     * @return a {@link String} for the message.
     */
    @Message(id = Message.NONE, value = "Is this new user going to be used for one AS process to connect to another AS process? %ne.g. for a slave host controller connecting to the master or for a Remoting connection for server to server EJB calls.")
    String serverUser();

    /**
     * Simple yes/no prompt.
     *
     * @return a {@link String} for the message.
     */
    @Message(id = Message.NONE, value = "yes/no?")
    String yesNo();

    /**
     * To represent this user use the following secret entry in the server-identities.
     *
     * @return a {@link String} for the message.
     */
    @Message(id = Message.NONE, value = "To represent the user add the following to the server-identities definition <secret value=\"%s\" />")
    String secretElement(String base64);

    /**
     * Error message if more than one username/password authentication mechanism is defined.
     *
     * @param realmName the name of the security realm
     * @param mechanisms the set of mechanisms .
     *
     * @return an {@link OperationFailedException} for the error.
     */
    @Message(id = 33, value = "Configuration for security realm '%s' includes multiple username/password based authentication mechanisms (%s). Only one is allowed")
    OperationFailedException multipleAuthenticationMechanismsDefined(String realmName, Set<String> mechanisms);

    /**
     * Creates an exception indicating that one of {@code attr1} or {@code attr2} is required.
     *
     * @param attr1 the first attribute.
     * @param attr2 the second attribute.
     *
     * @return an {@link OperationFailedException} for the error.
     */
    @Message(id = 34, value = "One of '%s' or '%s' required.")
    OperationFailedException operationFailedOneOfRequired(String attr1, String attr2);

    /**
     * Creates an exception indicating that only one of {@code attr1} or {@code attr2} is required.
     *
     * @param attr1 the first attribute.
     * @param attr2 the second attribute.
     *
     * @return an {@link OperationFailedException} for the error.
     */
    @Message(id = 35, value = "Only one of '%s' or '%s' is required.")
    OperationFailedException operationFailedOnlyOneOfRequired(String attr1, String attr2);

    // id = 36; redundant parameter null check message

    /**
     * Creates a String for use in an OperationFailedException to indicate that no security context has been established for a
     * call that requires one.
     */
    @Message(id = 37, value = "No security context has been established.")
    String noSecurityContextEstablished();

    /**
     * Creates a String for use in an OperationFailedException to indicate that an unexpected number of RealmUser instances have
     * been found.
     *
     * @param count - The number of RealmUser instances found.
     */
    //@Message(id = 38, value = "An unexpected number (%d) of RealmUsers are associated with the SecurityContext.")
    //String unexpectedNumberOfRealmUsers(int count);

    /**
     * Prompt for the file to update in add-users
     */
    @Message(id = Message.NONE, value = "What type of user do you wish to add? %n a) Management User (mgmt-users.properties) %n b) Application User (application-users.properties)")
    String filePrompt();

    /**
     * Prompt the user for the groups to add the user to
     * @return
     */
    @Message(id = Message.NONE, value = "What groups do you want this user to belong to? (Please enter a comma separated list, or leave blank for none)")
    String groupsPrompt();


    /**
     * Message to inform user that the new user has been added to the groups file identified.
     *
     * @param username - The new username.
     * @param groups - The new groups.
     * @param fileName - The file the user has been added to.
     *
     * @return a {@link String} for the message.
     */
    @Message(id = Message.NONE, value = "Added user '%s' with groups %s to file '%s'")
    String addedGroups(String username, String groups, String fileName);

    /**
     * The error message if the choice response is invalid.
     *
     * TODO - On translation we will need support for checking the possible responses.
     *
     * @return a {@link String} for the message.
     */
    @Message(id = 39, value = "Invalid response. (Valid responses are A, a, B, or b)")
    String invalidChoiceResponse();

    /**
     * Confirmation if the current user (enabled) is about to be updated.
     *
     * @param user - The name of the user.
     *
     * @return a {@link String} for the message.
     */
    @Message(id = Message.NONE, value = "User '%s' already exists and is enabled, would you like to... %n a) Update the existing user password and roles %n b) Disable the existing user %n c) Type a new username")
    String aboutToUpdateEnabledUser(String user);

    /**
     * Confirmation if the current user (disabled) is about to be updated.
     *
     * @param user - The name of the user.
     *
     * @return a {@link String} for the message.
     */
    @Message(id = Message.NONE, value = "User '%s' already exists and is disabled, would you like to... %n a) Update the existing user password and roles %n b) Enable the existing user %n c) Type a new username")
    String aboutToUpdateDisabledUser(String user);

    /**
     * Message to inform user that the user has been updated to the file identified.
     *
     * @param userName - The new username.
     * @param canonicalPath - The file the user has been added to.
     *
     * @return a {@link String} for the message.
     */
    @Message(id = Message.NONE, value = "Updated user '%s' to file '%s'")
    String updateUser(String userName, String canonicalPath);

    /**
     * The error message if updating user to the file fails.
     *
     * @param absolutePath - The name of the file the add failed for.
     * @param message - The failure message.
     *
     * @return a {@link String} for the message.
     */
    @Message(id = 40, value = "Unable to update user to %s due to error %s")
    String unableToUpdateUser(String absolutePath, String message);

    /**
     * Message to inform user that the user has been updated to the groups file identified.
     *
     * @param username - The new username.
     * @param groups - The new groups.
     * @param fileName - The file the user has been added to.
     *
     * @return a {@link String} for the message.
     */
    @Message(id = Message.NONE, value = "Updated user '%s' with groups %s to file '%s'")
    String updatedGroups(String username, String groups, String fileName);

    /**
     * IOException to indicate the user attempting to use local authentication has been rejected.
     *
     * @param userName - The user attempting local authentication.
     * @return an {@link IOException} for the failure.
     */
    @Message(id = 41, value = "The user '%s' is not allowed in a local authentication.")
    IOException invalidLocalUser(final String userName);

    /**
     * StartException to indicate that multiple CallbackHandlerServices are associated for the same mechanism.
     *
     * @param mechanismName - the name of the mechanism being registered.
     * @return an {@link StartException} for the failure.
     */
    @Message(id = 42, value = "Multiple CallbackHandlerServices for the same mechanism (%s)")
    StartException multipleCallbackHandlerForMechanism(final String mechanismName);

    /**
     * IllegalStateException to indicate a CallbackHandler has been requested for an unsupported mechanism.
     *
     * @param mechanism - The name of the mechanism requested.
     * @param realmName - The name of the realm the mechanism was requested from.
     * @return an {@link IllegalStateException} for the failure.
     */
    @Message(id = 43, value = "No CallbackHandler available for mechanism %s in realm %s")
    IllegalStateException noCallbackHandlerForMechanism(final String mechanism, final String realmName);

    /**
     * IllegalStateException to indicate no plug in providers were loaded for the specified name.
     *
     * @param name The name of the module loaded.
     * @return an {@link IllegalStateException} for the failure.
     */
    @Message(id = 44, value = "No plug in providers found for module name %s")
    IllegalArgumentException noPlugInProvidersLoaded(final String name);

    /**
     * IllegalStateException to indicate a failure loading the PlugIn.
     *
     * @param name - The name of the plug-in being loaded.
     * @param error - The error that occurred.
     * @return an {@link IllegalArgumentException} for the failure.
     */
    @Message(id = 45, value = "Unable to load plug-in for module %s due to error (%s)")
    IllegalArgumentException unableToLoadPlugInProviders(final String name, final String error);

    /**
     * IllegalArgumentException to indicate that an AuthenticationPlugIn was not loaded.
     *
     * @param name - The name specified.
     * @return an {@link IllegalArgumentException} for the failure.
     */
    @Message(id = 46, value = "No authentication plug-in found for name %s")
    IllegalArgumentException noAuthenticationPlugInFound(final String name);

    /**
     * IllegalStateException to indicate that a plug-in could not be initialised.
     *
     * @param name - The name specified.
     * @return an {@link IllegalArgumentException} for the failure.
     */
    @Message(id = 47, value = "Unable to initialise plug-in %s due to error %s")
    IllegalStateException unableToInitialisePlugIn(final String name, final String message);

    /**
     * The error message for password which does not met strength requirement.
     *
     * @param currentStrength - strength value which has been computed from password.
     * @param desiredStrength - Minimum strength value which should be met.
     *
     * @return a {@link String} for the message.
     */
    @Message(id = 48, value = "Password is not strong enough, it is '%s'. It should be at least '%s'.")
    String passwordNotStrongEnough(String currentStrength, String desiredStrength);

    /**
     * The error message for password which has forbidden value.
     *
     * @param password - password value.
     *
     * @return a {@link PasswordValidationException} for the message.
     */
    @Message(id = 49, value = "Password must not be equal to '%s', this value is restricted.")
    PasswordValidationException passwordMustNotBeEqual(String password);

    /**
     * The error message for password which has not enough digit.
     * @param minDigit - minimum digit values.
     * @return a {@link String} for the message.
     */
    @Message(id = 50, value = "Password must have at least %d digit.")
    String passwordMustHaveDigit(int minDigit);

    /**
     * The error message for password which has not enough symbol.
     * @param minSymbol - minimum symbol values.
     * @return a {@link String} for the message.
     */
    @Message(id = 51, value = "Password must have at least %s non-alphanumeric symbol.")
    String passwordMustHaveSymbol(int minSymbol);

    /**
     * The error message for password which has not enough alpha numerical values.
     * @param minAlpha - minimum alpha numerical values.
     * @return a {@link String} for the message.
     */
    @Message(id = 52, value = "Password must have at least %d alphanumeric character.")
    String passwordMustHaveAlpha(int minAlpha);

    /**
     * The error message for password which is not long enough.
     * @param desiredLength - desired length of password.
     * @return a {@link PasswordValidationException} for the message.
     */
    @Message(id = 53, value = "Password must have at least %s characters!")
    PasswordValidationException passwordNotLongEnough(int desiredLength);

    @Message(id = 54, value = "Unable to load key trust file.")
    IllegalStateException unableToLoadKeyTrustFile(@Cause Throwable t);

    @Message(id = 55, value = "Unable to operate on trust store.")
    IllegalStateException unableToOperateOnTrustStore(@Cause GeneralSecurityException gse);

    @Message(id = 56, value = "Unable to create delegate trust manager.")
    IllegalStateException unableToCreateDelegateTrustManager();

    @Message(id = 57, value = "The syslog-handler can only contain one protocol %s")
    XMLStreamException onlyOneSyslogHandlerProtocol(Location location);

    @Message(id = 58, value = "There is no handler called '%s'")
    IllegalStateException noHandlerCalled(String name);

    @Message(id = 59, value = "There is already a protocol configured for the syslog handler at %s")
    OperationFailedException sysLogProtocolAlreadyConfigured(PathAddress append);

    @Message(id = 60, value = "No syslog protocol was given")
    OperationFailedException noSyslogProtocol();

    @Message(id = 61, value = "There is no formatter called '%s'")
    OperationFailedException noFormatterCalled(String formatterName);

    @Message(id = 62, value = "Can not remove formatter, it is still referenced by the handler '%s'")
    OperationFailedException cannotRemoveReferencedFormatter(PathElement pathElement);

    @Message(id = 63, value = "Handler names must be unique. There is already a handler called '%s' at %s")
    OperationFailedException handlerAlreadyExists(String name, PathAddress append);

    /**
     * Parsing the user property file different realm names have been detected, the add-user utility requires the same realm
     * name to be used across all property files a user is being added to.
     */
    @Message(id = 64, value = "Different realm names detected '%s', '%s' reading user property files, all realms must be equal.")
    String multipleRealmsDetected(final String realmOne, final String realmTwo);

    /**
     * The user has supplied a realm name but the supplied name does not match the name discovered from the property files.
     */
    @Message(id = 65, value = "The user supplied realm name '%s' does not match the realm name discovered from the property file(s) '%s'.")
    String userRealmNotMatchDiscovered(final String supplied, final String discovered);

    /**
     * The user has supplied a group properties file name but no user properties file name.
     */
    @Message(id = 66, value = "A group properties file '%s' has been specified, however no user properties has been specified.")
    String groupPropertiesButNoUserProperties(final String groupProperties);

    /**
     * There is no default realm name and the user has not specified one either.
     */
    @Message(id = 67, value = "A realm name must be specified.")
    String realmMustBeSpecified();

    /**
     * Creates an exception indicating that RBAC has been enabled but it is not possible for users to be mapped to roles.
     *
     * @return an {@link OperationFailedException} for the error.
     */
    @Message(id = 68, value = "The current operation(s) would result in role based access control being enabled but leave it impossible for authenticated users to be assigned roles.")
    OperationFailedException inconsistentRbacConfiguration();

    /**
     * Creates an exception indicating that the runtime role mapping state is inconsistent.
     *
     * @return an {@link OperationFailedException} for the error.
     */
    @Message(id = 69, value = "The runtime role mapping configuration is inconsistent, the server must be restarted.")
    OperationFailedException inconsistentRbacRuntimeState();

    /**
     * The error message if the choice response is invalid to the update user state.
     *
     * @return a {@link String} for the message.
     */
    @Message(id = 70, value = "Invalid response. (Valid responses are A, a, B, b, C or c)")
    String invalidChoiceUpdateUserResponse();

    @Message(id = 71, value = "Role '%s' already contains an %s for type=%s, name=%s, realm=%s.")
    OperationFailedException duplicateIncludeExclude(String roleName, String incExcl, String type, String name, String realm);

    /**
     * Error message if more than one authorization configuration is defined.
     *
     * @param realmName the name of the security realm
     * @param configurations the set of configurations .
     *
     * @return an {@link OperationFailedException} for the error.
     */
    @Message(id = 72, value = "Configuration for security realm '%s' includes multiple authorization configurations (%s). Only one is allowed")
    OperationFailedException multipleAuthorizationConfigurationsDefined(String realmName, Set<String> configurations);

    /**
     * Error message if more than one username-to-dn resource is defined.
     *
     * @param realmName the name of the security realm
     * @param configurations the set of configurations .
     *
     * @return an {@link OperationFailedException} for the error.
     */
    @Message(id = 73, value = "Configuration for security realm '%s' includes multiple username-to-dn resources within the authorization=ldap resource (%s). Only one is allowed")
    OperationFailedException multipleUsernameToDnConfigurationsDefined(String realmName, Set<String> configurations);

    /**
     * Error message if no group-search resource is defined.
     *
     * @param realmName the name of the security realm
     *
     * @return an {@link OperationFailedException} for the error.
     */
    @Message(id = 74, value = "Configuration for security realm '%s' does not contain any group-search resource within the authorization=ldap resource.")
    OperationFailedException noGroupSearchDefined(String realmName);

    /**
     * Error message if more than one group-search resource is defined.
     *
     * @param realmName the name of the security realm
     * @param configurations the set of configurations .
     *
     * @return an {@link OperationFailedException} for the error.
     */
    @Message(id = 75, value = "Configuration for security realm '%s' includes multiple group-search resources within the authorization=ldap resource (%s). Only one is allowed")
    OperationFailedException multipleGroupSearchConfigurationsDefined(String realmName, Set<String> configurations);

    /**
     * Error message if the name of a role mapping being added is invalid.
     *
     * @param roleName - The name of the role.
     *
     * @return an {@link OperationFailedException} for the error.
     */
    @Message(id = 76, value = "The role name '%s' is not a valid standard role.")
    OperationFailedException invalidRoleName(String roleName);

    /**
     * Error message if the name of a role mapping being added is invalid.
     *
     * @param roleName - The name of the role.
     *
     * @return an {@link OperationFailedException} for the error.
     */
    @Message(id = 77, value = "The role name '%s' is not a valid standard role and is not a host scoped role or a server group scoped role.")
    OperationFailedException invalidRoleNameDomain(String roleName);

    /**
     * Error message if the name of a scoped role can not be removed as the role mapping remains.
     *
     * @param roleName - The name of the role.
     *
     * @return an {@link OperationFailedException} for the error.
     */
    @Message(id = 78, value = "The scoped role '%s' can not be removed as a role mapping still exists.")
    OperationFailedException roleMappingRemaining(String roleName);

    /**
     * Error message if a scoped role already exists with the same name.
     *
     * @param scopeType - The type of scoped role.
     * @param roleName - The name of the role.
     *
     * @return an {@link OperationFailedException} for the error.
     */
    @Message(id = 79, value = "A %s already exists with name '%s'")
    OperationFailedException duplicateScopedRole(String scopeType, String roleName);

    /**
     * Error message if a scoped role name matches a standard role.
     *
     * @param scopedRole - The name of the scoped role.
     * @param standardRole - The name of the standard role.
     *
     * @return an {@link OperationFailedException} for the error.
     */
    @Message(id = 80, value = "The name '%s' conflicts with the standard role name of '%s' - comparison is case insensitive.")
    OperationFailedException scopedRoleStandardName(String scopedRole, String standardRole);

    /**
     * Error message if the base-role is not one of the standard roles.
     *
     * @param baseRole - The base-role supplied.
     *
     * @return an {@link OperationFailedException} for the error.
     */
    @Message(id = 81, value = "The base-role '%s' is not one of the standard roles for the current authorization provider.")
    OperationFailedException badBaseRole(String baseRole);

    /**
     * Error message if the password and username match.
     *
     * @return an {@link PasswordValidationException} for the error.
     */
    @Message(id = 82, value = "The password must be different from the username")
    PasswordValidationException passwordUsernameMatchError();

    /**
     * Create an exception indicating that there are no keys in the keystore.
     *
     * @return a {@link StartException} for the error.
     */
    @Message(id = 83, value = "The KeyStore %s does not contain any keys.")
    StartException noKey(String path);

    /**
     * Create an exception indicating that the alias specified is not a key.
     *
     * @return a {@link StartException} for the error.
     */
    @Message(id = 84, value = "The alias specified '%s' is not a Key, valid aliases are %s")
    StartException aliasNotKey(String alias, String validList);

    /**
     * Create an exception indicating that the alias specified was not found.
     *
     * @return a {@link StartException} for the error.
     */
    @Message(id = 85, value = "The alias specified '%s' does not exist in the KeyStore, valid aliases are %s")
    StartException aliasNotFound(String alias, String validList);

    /**
     * Create an exception indicating that the keystore was not found.
     *
     * @return a {@link StartException} for the error.
     */
    @Message(id = 86, value = "The KeyStore can not be found at %s")
    StartException keyStoreNotFound(String path);

    /**
     * Error message if more than one cache is defined.
     *
     * @param realmName the name of the security realm
     *
     * @return an {@link OperationFailedException} for the error.
     */
    @Message(id = 87, value = "Configuration for security realm '%s' includes multiple cache definitions at the same position in the hierarchy. Only one is allowed")
    OperationFailedException multipleCacheConfigurationsDefined(String realmName);

    /**
     * Creates an exception indicating that is was not possible to load a username for the supplied username.
     *
     * @param name the supplied username.
     *
     * @return a {@link NamingException} for the error.
     */
    @Message(id = 88, value = "Unable to load username for supplied username '%s'")
    NamingException usernameNotLoaded(String name);

    @Message(id = 89, value = "No operation was found that has been holding the operation execution write lock for long than [%d] seconds")
    OperationFailedException noNonProgressingOperationFound(long timeout);

    /**
     * Create an exception indicating an error parsing the Keytab location.
     *
     * @return a {@link StartException} for the error.
     */
    @Message(id = 90, value = "Invalid Keytab path")
    StartException invalidKeytab(@Cause Exception cause);

    /**
     * Create an exception to indicate that logout has already been called on the SubjectIdentity.
     *
     * @return a {@link IllegalStateException} for the error.
     */
    @Message(id = 91, value = "logout has already been called on this SubjectIdentity.")
    IllegalStateException subjectIdentityLoggedOut();

    /**
     * Create an exception indicating an error obtaining a Kerberos TGT.
     *
     * @return a {@link OperationFailedException} for the error.
     */
    @Message(id = 92, value = "Unable to obtain Kerberos TGT")
    OperationFailedException unableToObtainTGT(@Cause Exception cause);

    /**
     * Logs a message indicating that attempting to login using a specific keytab failed.
     */
    @LogMessage(level = ERROR)
    @Message(id = 93, value = "Login failed using Keytab for principal '%s' to handle request for host '%s'")
    void keytabLoginFailed(String principal, String host, @Cause LoginException e);

    /**
     * Create an {@link OperationFailedException} where a security realm has Kerberos enabled for authentication but no Keytab in the server-identities.
     *
     * @param realm The name of the security realm.
     * @return a {@link OperationFailedException} for the error.
     */
    @Message(id = 94, value = "Kerberos is enabled for authentication on security realm '%s' but no Keytab has been added to the server-identity.")
    OperationFailedException kerberosWithoutKeytab(String realm);

    /**
     * Create an {@link StartException} where the requested cipher suites do not match any of the supported cipher suites.
     *
     * @param supported the supported cipher suites
     * @param requested the requested cipher suites
     * @return a {@link StartException} for the error.
     */
    @Message(id = 95, value = "No cipher suites in common, supported=(%s), requested=(%s)")
    StartException noCipherSuitesInCommon(String supported, String requested);

    /**
     * Create an {@link StartException} where the requested protocols do not match any of the supported protocols.
     *
     * @param supported the supported protocols
     * @param requested the requested protocols
     * @return a {@link StartException} for the error.
     */
    @Message(id = 96, value = "No protocols in common, supported=(%s), requested=(%s)")
    StartException noProtocolsInCommon(String supported, String requested);

    /**
     * The error message for password which has forbidden value.
     *
     * @param password - password value.
     *
     * @return a {@link PasswordValidationException} for the message.
     */
    @Message(id = 97, value = "Password should not be equal to '%s', this value is restricted.")
    PasswordValidationException passwordShouldNotBeEqual(String password);

    /**
     * Error message if the password and username match.
     *
     * @return an {@link PasswordValidationException} for the error.
     */
    @Message(id = 98, value = "The password should be different from the username")
    PasswordValidationException passwordUsernameShouldNotMatch();

    /**
     * The error message for password which is not long enough.
     * @param desiredLength - desired length of password.
     * @return a {@link PasswordValidationException} for the message.
     */
    @Message(id = 99, value = "Password should have at least %s characters!")
    PasswordValidationException passwordShouldHaveXCharacters(int desiredLength);

    /**
     * The error message for password which has not enough alpha numerical values.
     * @param minAlpha - minimum alpha numerical values.
     * @return a {@link String} for the message.
     */
    @Message(id = 100, value = "Password should have at least %d alphanumeric character.")
    String passwordShouldHaveAlpha(int minAlpha);

    /**
     * The error message for password which has not enough digit.
     * @param minDigit - minimum digit values.
     * @return a {@link String} for the message.
     */
    @Message(id = 101, value = "Password should have at least %d digit.")
    String passwordShouldHaveDigit(int minDigit);

    /**
     * The error message for password which has not enough symbol.
     * @param minSymbol - minimum symbol values.
     * @return a {@link String} for the message.
     */
    @Message(id = 102, value = "Password should have at least %s non-alphanumeric symbol.")
    String passwordShouldHaveSymbol(int minSymbol);

    /**
     * The error message for invalid rotate size value.
     * @param size the rotate size value.
     * @return a {@link OperationFailedException} for the error.
     */
    @Message(id = 103, value = "Invalid size %s")
    OperationFailedException invalidSize(String size);

    /**
     * The error message indicating a suffix contains seconds or milliseconds and the handler does not allow it.
     * @param suffix the suffix value.
     * @return a {@link OperationFailedException} for the error.
     */
    @Message(id = 104, value = "The suffix (%s) can not contain seconds or milliseconds.")
    OperationFailedException suffixContainsMillis(String suffix);

    /**
     * The error message indicating a suffix is invalid.
     * @param suffix the suffix value.
     * @return a {@link OperationFailedException} for the error.
     */
    @Message(id = 105, value = "The suffix (%s) is invalid. A suffix must be a valid date format.")
    OperationFailedException invalidSuffix(String suffix);

    /**
     * A message indicating file permissions problems found with mgmt-users.properties.
     *
     * @return a {@link String} for the message.
     */
    @Message(id = 106, value = "File permissions problems found while attempting to update %s file.")
    String filePermissionsProblemsFound(String file);

    @Message(id = 107, value = "Operation '%s' has been holding the operation execution write lock for longer than [%d] seconds, " +
            "but it is part of the rollout of a domain-wide operation with domain-uuid '%s' that has other operations that are also" +
            "not progressing. Their ids are: %s. Cancellation of the operation on the master host controller is recommended.")
    OperationFailedException domainRolloutNotProgressing(String exclusiveLock, long timeout, String domainUUID, Collection relatedOps);

    /**
     * A message indicating an unsupported resource in the model during marshalling.
     *
     * @param name the name of the resource.
     * @return The exception for the error.
     */
    @Message(id = 108, value = "Unsupported resource '%s'")
    IllegalStateException unsupportedResource(String name);

    /**
     * The error to indicate that a specified KeyTab can not be found.
     *
     * @param fileName the full path to the KeyTab.
     * @return The exception for the error.
     */
    @Message(id = 109, value = "The Keytab file '%s' does not exist.")
    StartException keyTabFileNotFound(String fileName);

    /**
     * The error to indicate where it has not been possible to load a distinguished name for a group.
     *
     * @param distinguishedName the distinguished name of the group that failed to load.
     * @return The exception for the error.
     */
    @Message(id = 110, value = "Unable to load a simple name for group '%s'")
    NamingException unableToLoadSimpleNameForGroup(String distinguishedName);

    @Message(id = 111, value = "Keystore %s not found, it will be auto generated on first use with a self signed certificate for host %s")
    @LogMessage(level = WARN)
    void keystoreWillBeCreated(String file, String host);

    @Message(id = 112, value = "Failed to generate self signed certificate")
    RuntimeException failedToGenerateSelfSignedCertificate(@Cause Exception e);

    @Message(id = 113, value = "Generated self signed certificate at %s. Please note that self signed certificates are not secure, and should only be used for testing purposes. Do not use this self signed certificate in production.\nSHA-1 fingerprint of the generated key is %s\nSHA-256 fingerprint of the generated key is %s")
    @LogMessage(level = WARN)
    void keystoreHasBeenCreated(String file, String sha1, String sha256);

    @Message(id = 114, value = "Failed to lazily initialize SSL context")
    RuntimeException failedToCreateLazyInitSSLContext(@Cause  Exception e);

    /* X.500 exceptions, to be removed once Elytron certificate generation is in use */

    @Message(id = 115, value = "No signature algorithm name given")
    IllegalArgumentException noSignatureAlgorithmNameGiven();

    @Message(id = 116, value = "Signature algorithm name \"%s\" is not recognized")
    IllegalArgumentException unknownSignatureAlgorithmName(String signatureAlgorithmName);

    @Message(id = 117, value = "No signing key given")
    IllegalArgumentException noSigningKeyGiven();

    @Message(id = 118, value = "Signing key algorithm name \"%s\" is not compatible with signature algorithm name \"%s\"")
    IllegalArgumentException signingKeyNotCompatWithSig(String signingKeyAlgorithm, String signatureAlgorithmName);

    @Message(id = 119, value = "Not-valid-before date of %s is after not-valid-after date of %s")
    IllegalArgumentException validAfterBeforeValidBefore(ZonedDateTime notValidBefore, ZonedDateTime notValidAfter);

    @Message(id = 120, value = "No issuer DN given")
    IllegalArgumentException noIssuerDnGiven();

    @Message(id = 121, value = "No public key given")
    IllegalArgumentException noPublicKeyGiven();

    @Message(id = 122, value = "Issuer and subject unique ID are only allowed in certificates with version 2 or higher")
    IllegalArgumentException uniqueIdNotAllowed();

    @Message(id = 123, value = "X.509 encoding of public key with algorithm \"%s\" failed")
    IllegalArgumentException invalidKeyForCert(String publicKeyAlgorithm, @Cause Exception cause);

    @Message(id = 124, value = "Failed to sign certificate")
    IllegalArgumentException certSigningFailed(@Cause Exception cause);

    @Message(id = 125, value = "Certificate serial number must be positive")
    IllegalArgumentException serialNumberTooSmall();

    @Message(id = 126, value = "Certificate serial number too large (cannot exceed 20 octets)")
    IllegalArgumentException serialNumberTooLarge();

    @Message(id = 127, value = "No sequence to end")
    IllegalStateException noSequenceToEnd();

    @Message(id = 128, value = "No set to end")
    IllegalStateException noSetToEnd();

    @Message(id = 129, value = "No explicitly tagged element to end")
    IllegalStateException noExplicitlyTaggedElementToEnd();

    @Message(id = 130, value = "Invalid OID character")
    IllegalArgumentException asnInvalidOidCharacter();

    @Message(id = 131, value = "OID must have at least 2 components")
    IllegalArgumentException asnOidMustHaveAtLeast2Components();

    @Message(id = 132, value = "Invalid value for first OID component; expected 0, 1, or 2")
    IllegalArgumentException asnInvalidValueForFirstOidComponent();

    @Message(id = 133, value = "Invalid value for second OID component; expected a value between 0 and 39 (inclusive)")
    IllegalArgumentException asnInvalidValueForSecondOidComponent();

    @Message(id = 134, value = "Invalid length")
    IllegalArgumentException asnInvalidLength();

    /* End X.500 exceptions */
    @Message(id = 135, value = "The resource %s wasn't working properly and has been removed.")
    String removedOutOfOrderResource(final String address);

<<<<<<< HEAD
    // Was WFLYRMT-13
    @Message(id = 136, value = "Unable to create tmp dir for auth tokens as file already exists.")
     StartException unableToCreateTempDirForAuthTokensFileExists();

    // Was WFLYRMT-14
    @Message(id = 137, value = "Unable to create auth dir %s.")
    StartException unableToCreateAuthDir(String dir);
=======
    @LogMessage(level = INFO)
    @Message(id = 136, value = "Registered OpenSSL provider")
    void registeredOpenSSLProvider();
>>>>>>> 39e02e93

    /**
     * Information message saying the username and password must be different.
     *
     * @return an {@link String} for the error.
     */
    @Message(id = Message.NONE, value = "The password must be different from the username")
    String passwordUsernameMustMatchInfo();

    /**
     * Information message saying the username and password should be different.
     *
     * @return an {@link String} for the error.
     */
    @Message(id = Message.NONE, value = "The password should be different from the username")
    String passwordUsernameShouldMatchInfo();

    /**
     * Information message saying the password must not equal any of the restricted values.
     *
     * @param restricted - A list of restricted values.
     * @return a {@link String} for the message.
     */
    @Message(id = Message.NONE, value = "The password must not be one of the following restricted values {%s}")
    String passwordMustNotEqualInfo(String restricted);

    /**
     * Information message saying the password should not equal any of the restricted values.
     *
     * @param restricted - A list of restricted values.
     * @return a {@link String} for the message.
     */
    @Message(id = Message.NONE, value = "The password should not be one of the following restricted values {%s}")
    String passwordShouldNotEqualInfo(String restricted);

    /**
     * Information message to describe how many characters need to be in the password.
     *
     * @param desiredLength - desired length of password.
     * @return a {@link String} for the message.
     */
    @Message(id = Message.NONE, value = "%s characters")
    String passwordLengthInfo(int desiredLength);

    /**
     * Information message for the number of alphanumerical characters required in a password.
     *
     * @param minAlpha - minimum alpha numerical values.
     * @return a {@link String} for the message.
     */
    @Message(id = Message.NONE, value = "%d alphabetic character(s)")
    String passwordMustHaveAlphaInfo(int minAlpha);

    /**
     * Information message for the number of digits required in a password.
     *
     * @param minDigit - minimum digit values.
     * @return a {@link String} for the message.
     */
    @Message(id = Message.NONE, value = "%d digit(s)")
    String passwordMustHaveDigitInfo(int minDigit);

    /**
     * Information message for the number of non alphanumerical symbols required in a password.
     *
     * @param minSymbol - minimum symbol values.
     * @return a {@link String} for the message.
     */
    @Message(id = Message.NONE, value = "%s non-alphanumeric symbol(s)")
    String passwordMustHaveSymbolInfo(int minSymbol);

    /**
     * Information message to describe what a password must contain.
     *
     * @param requirements - The requirements list to contain in the message.
     *
     * @return a {@link String} for the message.
     */
    @Message(id = Message.NONE, value = "The password must contain at least %s")
    String passwordMustContainInfo(String requirements);

    /**
     * Information message to describe what a password should contain.
     *
     * @param requirements - The requirements list to contain in the message.
     *
     * @return a {@link String} for the message.
     */
    @Message(id = Message.NONE, value = "The password should contain at least %s")
    String passwordShouldContainInfo(String requirements);

    /**
     * A prompt to double check the user is really sure they want to set password.
     *
     * @return a {@link String} for the message.
     */
    @Message(id = Message.NONE, value = "Are you sure you want to use the password entered yes/no?")
    String sureToSetPassword();

    /**
     * A general description of the utility usage.
     *
     * @return a {@link String} for the message.
     */
    @Message(id = Message.NONE, value = "The add-user script is a utility for adding new users to the properties files for out-of-the-box authentication. It can be used to manage users in ManagementRealm and ApplicationRealm.")
    String usageDescription();

    /**
     * Instructions for the {@link org.jboss.as.domain.management.security.adduser.AddUser.CommandLineArgument#USAGE} command line argument.
     * @return the message.
     */
    @Message(id = Message.NONE, value = "Usage: ./add-user.sh [args...]%nwhere args include:")
    String argUsage();

    /**
     * Instructions for the {@link org.jboss.as.domain.management.security.adduser.AddUser.CommandLineArgument#APPLICATION_USERS} command line argument.
     * @return the message.
     */
    @Message(id = Message.NONE, value = "If set add an application user instead of a management user")
    String argApplicationUsers();

    /**
     * Instructions for the {@link org.jboss.as.domain.management.security.adduser.AddUser.CommandLineArgument#DOMAIN_CONFIG_DIR_USERS} command line argument.
     * @return the message.
     */
    @Message(id = Message.NONE, value = "Define the location of the domain config directory.")
    String argDomainConfigDirUsers();

    /**
     * Instructions for the {@link org.jboss.as.domain.management.security.adduser.AddUser.CommandLineArgument#SERVER_CONFIG_DIR_USERS} command line argument.
     * @return the message.
     */
    @Message(id = Message.NONE, value = "Define the location of the server config directory.")
    String argServerConfigDirUsers();

    /**
     * Instructions for the {@link org.jboss.as.domain.management.security.adduser.AddUser.CommandLineArgument#USER_PROPERTIES} command line argument.
     * @return the message.
     */
    @Message(id = Message.NONE, value = "The file name of the user properties file which can be an absolute path.")
    String argUserProperties();

    /**
     * Instructions for the {@link org.jboss.as.domain.management.security.adduser.AddUser.CommandLineArgument#GROUP_PROPERTIES} command line argument.
     * @return the message.
     */
    @Message(id = Message.NONE, value = "The file name of the group properties file which can be an absolute path. (If group properties is specified then user properties MUST also be specified).")
    String argGroupProperties();

    /**
     * Instructions for the {@link org.jboss.as.domain.management.security.adduser.AddUser.CommandLineArgument#PASSWORD} command line argument.
     * @return the message.
     */
    @Message(id = Message.NONE, value = "Password of the user, this will be checked against the password requirements defined within the add-user.properties configuration")
    String argPassword();

    /**
     * Instructions for the {@link org.jboss.as.domain.management.security.adduser.AddUser.CommandLineArgument#USER} command line argument.
     * @return the message.
     */
    @Message(id = Message.NONE, value = "Name of the user")
    String argUser();

    /**
     * Instructions for the {@link org.jboss.as.domain.management.security.adduser.AddUser.CommandLineArgument#REALM} command line argument.
     * @return the message.
     */
    @Message(id = Message.NONE, value = "Name of the realm used to secure the management interfaces (default is \"ManagementRealm\")")
    String argRealm();

    /**
     * Instructions for the {@link org.jboss.as.domain.management.security.adduser.AddUser.CommandLineArgument#SILENT} command line argument.
     * @return the message.
     */
    @Message(id = Message.NONE, value = "Activate the silent mode (no output to the console)")
    String argSilent();

    /**
     * Instructions for the {@link org.jboss.as.domain.management.security.adduser.AddUser.CommandLineArgument#ROLE} command line argument.
     * @return the message.
     */
    @Message(id = Message.NONE, value = "Comma-separated list of roles for the user.")
    String argRole();

    /**
     * Instructions for the {@link org.jboss.as.domain.management.security.adduser.AddUser.CommandLineArgument#GROUPS} command line argument.
     * @return the message.
     */
    @Message(id = Message.NONE, value = "Comma-separated list of groups for the user.")
    String argGroup();

    /**
     * Instructions for the {@link org.jboss.as.domain.management.security.adduser.AddUser.CommandLineArgument#ENABLE} command line argument.
     * @return the message.
     */
    @Message(id = Message.NONE, value = "Enable the user")
    String argEnable();

    /**
     * Instructions for the {@link org.jboss.as.domain.management.security.adduser.AddUser.CommandLineArgument#DISABLE} command line argument.
     * @return the message.
     */
    @Message(id = Message.NONE, value = "Disable the user")
    String argDisable();

    /**
     * Instructions for the {@link org.jboss.as.domain.management.security.adduser.AddUser.CommandLineArgument#CONFIRM_WARNING} command line argument.
     * @return the message.
     */
    @Message(id = Message.NONE, value = "Automatically confirm warning in interactive mode")
    String argConfirmWarning();

    /**
     * Instructions for the {@link org.jboss.as.domain.management.security.adduser.AddUser.CommandLineArgument#DISPLAY_SECRET} command line argument.
     * @return the message.
     */
    @Message(id = Message.NONE, value = "If set the secret value will be printed.")
    String argDisplaySecret();

    /**
     * Instructions for the {@link org.jboss.as.domain.management.security.adduser.AddUser.CommandLineArgument#HELP} command line argument.
     * @return the message.
     */
    @Message(id = Message.NONE, value = "Display this message and exit")
    String argHelp();

    /**
     * The long value a user would enter to indicate 'yes'
     *
     * This String should be the lower case representation in the respective locale.
     *
     * @return The value a user would enter to indicate 'yes'.
     */
    @Message(id = Message.NONE, value = "yes")
    String yes();

    /**
     * The short value a user would enter to indicate 'yes'
     *
     * If no short value is available for a specific translation then only the long value will be accepted.
     *
     * This String should be the lower case representation in the respective locale.
     *
     * @return The short value a user would enter to indicate 'yes'.
     */
    @Message(id = Message.NONE, value = "y")
    String shortYes();

    /**
     * The long value a user would enter to indicate 'no'
     *
     * This String should be the lower case representation in the respective locale.
     *
     * @return The value a user would enter to indicate 'no'.
     */
    @Message(id = Message.NONE, value = "no")
    String no();

    /**
     * The short value a user would enter to indicate 'no'
     *
     * If no short value is available for a specific translation then only the long value will be accepted.
     *
     * This String should be the lower case representation in the respective locale.
     *
     * @return The short value a user would enter to indicate 'no'.
     */
    @Message(id = Message.NONE, value = "n")
    String shortNo();

    /**
     * Message to check if an alternative realm is really desired.
     *
     * @return the message.
     */
    @Message(id = Message.NONE, value = "The realm name supplied must match the name used by the server configuration which by default would be '%s'")
    String alternativeRealm(final String defaultRealm);

    /**
     * Confirmation of realm choice.
     *
     * @return the message.
     */
    @Message(id = Message.NONE, value = "Are you sure you want to set the realm to '%s'")
    String realmConfirmation(final String chosenRealm);

    /**
     * Display password requirements and the command line argument option to modify these restrictions
     */
    @Message(id = Message.NONE, value = "Password requirements are listed below. To modify these restrictions edit the add-user.properties configuration file.")
    String passwordRequirements();

    /**
     * Display password recommendations and the command line argument option to modify these restrictions
     */
    @Message(id = Message.NONE, value = "Password recommendations are listed below. To modify these restrictions edit the add-user.properties configuration file.")
    String passwordRecommendations();

    /**
     * Message stating command line supplied realm name in use.
     */
    @Message(id = Message.NONE, value = "Using realm '%s' as specified on the command line.")
    String userSuppliedRealm(final String realmName);

    /**
     * Message stating discovered realm name in use.
     */
    @Message(id = Message.NONE, value = "Using realm '%s' as discovered from the existing property files.")
    String discoveredRealm(final String realmName);

    //PUT YOUR NUMBERED MESSAGES ABOVE THE id=NONE ones!
}<|MERGE_RESOLUTION|>--- conflicted
+++ resolved
@@ -1234,19 +1234,17 @@
     @Message(id = 135, value = "The resource %s wasn't working properly and has been removed.")
     String removedOutOfOrderResource(final String address);
 
-<<<<<<< HEAD
-    // Was WFLYRMT-13
-    @Message(id = 136, value = "Unable to create tmp dir for auth tokens as file already exists.")
-     StartException unableToCreateTempDirForAuthTokensFileExists();
-
-    // Was WFLYRMT-14
-    @Message(id = 137, value = "Unable to create auth dir %s.")
-    StartException unableToCreateAuthDir(String dir);
-=======
     @LogMessage(level = INFO)
     @Message(id = 136, value = "Registered OpenSSL provider")
     void registeredOpenSSLProvider();
->>>>>>> 39e02e93
+
+    // Was WFLYRMT-13
+    @Message(id = 137, value = "Unable to create tmp dir for auth tokens as file already exists.")
+    StartException unableToCreateTempDirForAuthTokensFileExists();
+
+    // Was WFLYRMT-14
+    @Message(id = 138, value = "Unable to create auth dir %s.")
+    StartException unableToCreateAuthDir(String dir);
 
     /**
      * Information message saying the username and password must be different.
