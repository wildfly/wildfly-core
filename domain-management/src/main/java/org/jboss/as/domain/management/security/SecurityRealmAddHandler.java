--- conflicted
+++ resolved
@@ -748,17 +748,11 @@
         char[] keystorePassword = keystorePasswordNode.isDefined() ? keystorePasswordNode.asString().toCharArray() : null;
         final String provider = KeystoreAttributes.KEYSTORE_PROVIDER.resolveModelAttribute(context, ssl).asString();
 
-<<<<<<< HEAD
-        if (!JKS.equalsIgnoreCase(provider)) {
+        ModelNode pathNode = KeystoreAttributes.KEYSTORE_PATH.resolveModelAttribute(context, ssl);
+        if (pathNode.isDefined() == false) {
             serviceBuilder = serviceTarget.addService(serviceName);
             final Consumer<TrustManager[]> trustManagersConsumer = serviceBuilder.provides(serviceName);
             ExceptionSupplier<CredentialSource, Exception> credentialSourceSupplier = null;
-=======
-        ModelNode pathNode = KeystoreAttributes.KEYSTORE_PATH.resolveModelAttribute(context, ssl);
-        if (pathNode.isDefined() == false) {
-            final ProviderTrustManagerService trustManagerService = new ProviderTrustManagerService(provider, keystorePassword);
-            serviceBuilder = serviceTarget.addService(serviceName, trustManagerService);
->>>>>>> ddd39c0b
             if (ssl.hasDefined(KeystoreAttributes.KEYSTORE_PASSWORD_CREDENTIAL_REFERENCE_NAME)) {
                 credentialSourceSupplier = CredentialReference.getCredentialSourceSupplier(context, KeystoreAttributes.KEYSTORE_PASSWORD_CREDENTIAL_REFERENCE, ssl, serviceBuilder);
             }
