--- conflicted
+++ resolved
@@ -24,11 +24,7 @@
     <parent>
         <artifactId>wildfly-core-parent</artifactId>
         <groupId>org.wildfly.core</groupId>
-<<<<<<< HEAD
-        <version>18.1.0-2-PSI-SNAPSHOT</version>
-=======
         <version>18.1.1.Final</version>
->>>>>>> 57debfb0
     </parent>
     <modelVersion>4.0.0</modelVersion>
 
