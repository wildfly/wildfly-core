--- conflicted
+++ resolved
@@ -282,13 +282,9 @@
         ModuleLoader moduleLoader = deploymentUnit.getAttachment(Attachments.SERVICE_MODULE_LOADER);
         for (final String aliasName : moduleSpecification.getModuleAliases()) {
             final ModuleIdentifier alias = ModuleIdentifier.fromString(aliasName);
-<<<<<<< HEAD
-            final ServiceName moduleSpecServiceName = ServiceModuleLoader.moduleSpecServiceName(alias);
+
+            final ServiceName moduleSpecServiceName = ServiceModuleLoader.moduleSpecServiceName(alias.toString());
             final ModuleSpec spec = ModuleSpec.buildAlias(aliasName, moduleIdentifier.toString()).create();
-=======
-            final ServiceName moduleSpecServiceName = ServiceModuleLoader.moduleSpecServiceName(alias.toString());
-            final ModuleSpec spec = ModuleSpec.buildAlias(aliasName, moduleIdentifier.getName()).create();
->>>>>>> 19240ed4
 
             HashSet<ModuleDependency> dependencies = new HashSet<>(moduleSpecification.getAllDependencies());
             //we need to add the module we are aliasing as a dependency, to make sure that it will be resolved
