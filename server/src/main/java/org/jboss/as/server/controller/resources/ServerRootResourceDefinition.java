--- conflicted
+++ resolved
@@ -450,12 +450,8 @@
         resourceRegistration.registerSubModel(PathResourceDefinition.createSpecified(pathManager));
 
         //capability registry
-<<<<<<< HEAD
-        resourceRegistration.registerSubModel(new CapabilityRegistryResourceDefinition(capabilityRegistry));
-=======
         // TODO enable once we have consensus on the API with the HAL team
         //resourceRegistration.registerSubModel(new CapabilityRegistryResourceDefinition(capabilityRegistry));
->>>>>>> f220cf9e
 
         // Interfaces
         ManagementResourceRegistration interfaces = resourceRegistration.registerSubModel(new InterfaceResourceDefinition(
