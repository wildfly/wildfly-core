--- conflicted
+++ resolved
@@ -14,17 +14,10 @@
 io.buffer-pool=Defines buffer pool
 io.buffer-pool.add=Adds new buffer pool
 io.buffer-pool.remove=Removes buffer pool
-<<<<<<< HEAD
 io.buffer-pool.buffers-per-slice=Maximum number of buffers
 io.buffer-pool.buffer-size=Total size of the buffer handled by the subsystem
 io.buffer-pool.direct-buffers=Indicate if the buffer is a direct buffer or not (see Java NIO documentation)
 io.worker.core-pool-size=Minimum number of threads to keep in the underlying java.util.concurrent.ThreadPoolExecutor even if they are idle. Threads over this limit will be terminated over time specified by task-keepalive attribute.
-=======
-io.buffer-pool.buffers-per-slice=How many buffers per slice, if not set optimal value is calculated based on available RAM resources in your system.
-io.buffer-pool.buffer-size=The size of each buffer slice in bytes, if not set optimal value is calculated based on available RAM resources in your system.
-io.buffer-pool.direct-buffers=Does the buffer pool use direct buffers, some platforms don't support direct buffers
-io.worker.core-pool-size=Minimum number of threads to keep in the underlying thread pool even if they are idle. Threads over this limit will be terminated over time specified by task-keepalive attribute.
->>>>>>> 6faac357
 io.worker.max-pool-size=The maximum number of threads to allow in the thread pool. Depending on implementation, when this limit is reached, tasks which cannot be queued may be rejected.
 io.worker.shutdown-requested=True is shutdown of the pool was requested
 io.worker.queue-size=An estimate of the number of tasks in the worker queue.
