--- conflicted
+++ resolved
@@ -135,11 +135,7 @@
         <version.org.wildfly.checkstyle-config>1.0.5.Final</version.org.wildfly.checkstyle-config>
         <version.org.wildfly.client.config>1.0.0.Beta1</version.org.wildfly.client.config>
         <version.org.wildfly.common>1.2.0.Beta5</version.org.wildfly.common>
-<<<<<<< HEAD
-        <version.org.wildfly.discovery>1.0.0.Beta2</version.org.wildfly.discovery>
-=======
         <version.org.wildfly.discovery>1.0.0.Beta6</version.org.wildfly.discovery>
->>>>>>> f8c5a953
         <version.org.wildfly.openssl>1.0.0.Beta4</version.org.wildfly.openssl>
         <version.org.wildfly.legacy.test>2.0.2.Final</version.org.wildfly.legacy.test>
         <version.org.wildfly.security.elytron>1.1.0.Beta22</version.org.wildfly.security.elytron>
