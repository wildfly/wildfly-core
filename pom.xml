--- conflicted
+++ resolved
@@ -81,11 +81,7 @@
 
         <version.commons-io>2.4</version.commons-io>
         <version.commons-lang>2.6</version.commons-lang>
-<<<<<<< HEAD
         <version.io.undertow>1.4.0.Beta1-Elytron2</version.io.undertow>
-=======
-        <version.io.undertow>1.3.20.Final</version.io.undertow>
->>>>>>> 1eb0dc77
         <version.javax.inject.javax.inject>1</version.javax.inject.javax.inject>
         <version.junit>4.12</version.junit>
         <version.log4j>1.2.16</version.log4j>
@@ -128,11 +124,7 @@
         <version.org.jboss.xnio.xnio-api>${version.org.jboss.xnio}</version.org.jboss.xnio.xnio-api>
         <version.org.jboss.xnio.xnio-nio>${version.org.jboss.xnio}</version.org.jboss.xnio.xnio-nio>
         <version.org.mockito>1.9.5</version.org.mockito>
-<<<<<<< HEAD
         <version.org.picketbox>5.0.0.Alpha2</version.org.picketbox>
-=======
-        <version.org.picketbox>4.9.5.Final</version.org.picketbox>
->>>>>>> 1eb0dc77
         <version.org.slf4j>1.7.7.jbossorg-1</version.org.slf4j>
         <version.org.syslog4j>0.9.30</version.org.syslog4j>
         <version.org.eclipse.aether>1.0.0.v20140518</version.org.eclipse.aether>
