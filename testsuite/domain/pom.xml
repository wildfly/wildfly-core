--- conflicted
+++ resolved
@@ -31,11 +31,7 @@
     <parent>
         <groupId>org.wildfly.core</groupId>
         <artifactId>wildfly-core-testsuite</artifactId>
-<<<<<<< HEAD
-        <version>18.1.0-2-PSI-SNAPSHOT</version>
-=======
         <version>18.1.1.Final</version>
->>>>>>> 57debfb0
         <relativePath>../pom.xml</relativePath>
     </parent>
 
