/*
 * JBoss, Home of Professional Open Source.
 * Copyright 2011, Red Hat, Inc., and individual contributors
 * as indicated by the @author tags. See the copyright.txt file in the
 * distribution for a full listing of individual contributors.
 *
 * This is free software; you can redistribute it and/or modify it
 * under the terms of the GNU Lesser General Public License as
 * published by the Free Software Foundation; either version 2.1 of
 * the License, or (at your option) any later version.
 *
 * This software is distributed in the hope that it will be useful,
 * but WITHOUT ANY WARRANTY; without even the implied warranty of
 * MERCHANTABILITY or FITNESS FOR A PARTICULAR PURPOSE. See the GNU
 * Lesser General Public License for more details.
 *
 * You should have received a copy of the GNU Lesser General Public
 * License along with this software; if not, write to the Free
 * Software Foundation, Inc., 51 Franklin St, Fifth Floor, Boston, MA
 * 02110-1301 USA, or see the FSF site: http://www.fsf.org.
 */

package org.jboss.as.controller;

import static org.jboss.as.controller.descriptions.ModelDescriptionConstants.ACCESS_MECHANISM;
import static org.jboss.as.controller.descriptions.ModelDescriptionConstants.ACTIVE_OPERATION;
import static org.jboss.as.controller.descriptions.ModelDescriptionConstants.ADD;
import static org.jboss.as.controller.descriptions.ModelDescriptionConstants.ATTRIBUTES;
import static org.jboss.as.controller.descriptions.ModelDescriptionConstants.CALLER_THREAD;
import static org.jboss.as.controller.descriptions.ModelDescriptionConstants.CALLER_TYPE;
import static org.jboss.as.controller.descriptions.ModelDescriptionConstants.CANCELLED;
import static org.jboss.as.controller.descriptions.ModelDescriptionConstants.EXCLUSIVE_RUNNING_TIME;
import static org.jboss.as.controller.descriptions.ModelDescriptionConstants.EXECUTION_STATUS;
import static org.jboss.as.controller.descriptions.ModelDescriptionConstants.FAILURE_DESCRIPTION;
import static org.jboss.as.controller.descriptions.ModelDescriptionConstants.HOST;
import static org.jboss.as.controller.descriptions.ModelDescriptionConstants.NILLABLE;
import static org.jboss.as.controller.descriptions.ModelDescriptionConstants.NIL_SIGNIFICANT;
import static org.jboss.as.controller.descriptions.ModelDescriptionConstants.OP;
import static org.jboss.as.controller.descriptions.ModelDescriptionConstants.OPERATION_HEADERS;
import static org.jboss.as.controller.descriptions.ModelDescriptionConstants.OP_ADDR;
import static org.jboss.as.controller.descriptions.ModelDescriptionConstants.REQUIRED;
import static org.jboss.as.controller.descriptions.ModelDescriptionConstants.RESOURCE_ADDED_NOTIFICATION;
import static org.jboss.as.controller.descriptions.ModelDescriptionConstants.RESOURCE_REMOVED_NOTIFICATION;
import static org.jboss.as.controller.descriptions.ModelDescriptionConstants.RUNNING_TIME;
import static org.jboss.as.controller.descriptions.ModelDescriptionConstants.SERVER_CONFIG;
import static org.jboss.as.controller.descriptions.ModelDescriptionConstants.SERVER_GROUP;
import static org.jboss.as.controller.descriptions.ModelDescriptionConstants.USER;
import static org.jboss.as.controller.logging.ControllerLogger.MGMT_OP_LOGGER;

import java.io.InputStream;
import java.util.Collection;
import java.util.Collections;
import java.util.EnumSet;
import java.util.HashMap;
import java.util.HashSet;
import java.util.Iterator;
import java.util.List;
import java.util.Locale;
import java.util.Map;
import java.util.Set;
import java.util.concurrent.ConcurrentHashMap;
import java.util.concurrent.ConcurrentMap;
import java.util.concurrent.TimeUnit;
import java.util.concurrent.TimeoutException;

import org.jboss.as.controller._private.OperationFailedRuntimeException;
import org.jboss.as.controller.access.Action;
import org.jboss.as.controller.access.Action.ActionEffect;
import org.jboss.as.controller.access.AuthorizationResult;
import org.jboss.as.controller.access.AuthorizationResult.Decision;
import org.jboss.as.controller.access.Caller;
import org.jboss.as.controller.access.Environment;
import org.jboss.as.controller.access.ResourceAuthorization;
import org.jboss.as.controller.access.ResourceNotAddressableException;
import org.jboss.as.controller.access.TargetAttribute;
import org.jboss.as.controller.access.TargetResource;
import org.jboss.as.controller.audit.AuditLogger;
import org.jboss.as.controller.capability.CapabilityServiceSupport;
import org.jboss.as.controller.capability.RuntimeCapability;
<<<<<<< HEAD
import org.jboss.as.controller.capability.registry.CapabilityScope;
import org.jboss.as.controller.capability.registry.CapabilityId;
import org.jboss.as.controller.capability.registry.CapabilityResolutionContext;
=======
import org.jboss.as.controller.capability.registry.CapabilityId;
import org.jboss.as.controller.capability.registry.CapabilityResolutionContext;
import org.jboss.as.controller.capability.registry.CapabilityScope;
>>>>>>> f220cf9e
import org.jboss.as.controller.capability.registry.RegistrationPoint;
import org.jboss.as.controller.capability.registry.RuntimeCapabilityRegistration;
import org.jboss.as.controller.capability.registry.RuntimeCapabilityRegistry;
import org.jboss.as.controller.capability.registry.RuntimeRequirementRegistration;
import org.jboss.as.controller.client.MessageSeverity;
import org.jboss.as.controller.client.OperationAttachments;
import org.jboss.as.controller.client.OperationMessageHandler;
import org.jboss.as.controller.descriptions.DescriptionProvider;
import org.jboss.as.controller.descriptions.ModelDescriptionConstants;
import org.jboss.as.controller.logging.ControllerLogger;
import org.jboss.as.controller.notification.Notification;
import org.jboss.as.controller.notification.NotificationSupport;
import org.jboss.as.controller.operations.global.GlobalOperationHandlers;
import org.jboss.as.controller.operations.global.ReadResourceHandler;
import org.jboss.as.controller.persistence.ConfigurationPersistenceException;
import org.jboss.as.controller.persistence.ConfigurationPersister;
import org.jboss.as.controller.registry.AttributeAccess;
import org.jboss.as.controller.registry.DelegatingImmutableManagementResourceRegistration;
import org.jboss.as.controller.registry.DelegatingManagementResourceRegistration;
import org.jboss.as.controller.registry.ImmutableManagementResourceRegistration;
import org.jboss.as.controller.registry.ManagementResourceRegistration;
import org.jboss.as.controller.registry.OperationEntry;
import org.jboss.as.controller.registry.PlaceholderResource;
import org.jboss.as.controller.registry.Resource;
import org.jboss.as.controller.transform.ContextAttachments;
import org.jboss.as.core.security.AccessMechanism;
import org.jboss.dmr.ModelNode;
import org.jboss.msc.inject.Injector;
import org.jboss.msc.service.AbstractServiceListener;
import org.jboss.msc.service.BatchServiceTarget;
import org.jboss.msc.service.Service;
import org.jboss.msc.service.ServiceBuilder;
import org.jboss.msc.service.ServiceContainer;
import org.jboss.msc.service.ServiceController;
import org.jboss.msc.service.ServiceListener;
import org.jboss.msc.service.ServiceName;
import org.jboss.msc.service.ServiceNotFoundException;
import org.jboss.msc.service.ServiceRegistry;
import org.jboss.msc.service.ServiceRegistryException;
import org.jboss.msc.service.ServiceTarget;
import org.jboss.msc.service.StabilityMonitor;
import org.jboss.msc.service.StartException;
import org.jboss.msc.value.ImmediateValue;
import org.jboss.msc.value.Value;

/**
 * Operation context implementation.
 *
 * @author <a href="mailto:david.lloyd@redhat.com">David M. Lloyd</a>
 */
final class OperationContextImpl extends AbstractOperationContext {

    private static final Object NULL = new Object();

    private static final Set<Action.ActionEffect> ADDRESS = EnumSet.of(Action.ActionEffect.ADDRESS);
    private static final Set<Action.ActionEffect> READ_CONFIG = EnumSet.of(Action.ActionEffect.READ_CONFIG);
    private static final Set<Action.ActionEffect> READ_RUNTIME = EnumSet.of(Action.ActionEffect.READ_RUNTIME);
    private static final Set<Action.ActionEffect> READ_WRITE_CONFIG = EnumSet.of(Action.ActionEffect.READ_CONFIG, Action.ActionEffect.WRITE_CONFIG);
    private static final Set<Action.ActionEffect> READ_WRITE_RUNTIME = EnumSet.of(Action.ActionEffect.READ_RUNTIME, Action.ActionEffect.WRITE_RUNTIME);
    private static final Set<Action.ActionEffect> WRITE_CONFIG = EnumSet.of(Action.ActionEffect.WRITE_CONFIG);
    private static final Set<Action.ActionEffect> WRITE_RUNTIME = EnumSet.of(Action.ActionEffect.WRITE_RUNTIME);
    private static final Set<Action.ActionEffect> ALL_READ_WRITE = EnumSet.of(Action.ActionEffect.READ_CONFIG, Action.ActionEffect.READ_RUNTIME, Action.ActionEffect.WRITE_CONFIG, Action.ActionEffect.WRITE_RUNTIME);

    private final ModelControllerImpl modelController;
    private final EnumSet<ContextFlag> contextFlags;
    private final OperationMessageHandler messageHandler;
    private final Map<ServiceName, ServiceController<?>> realRemovingControllers = new HashMap<ServiceName, ServiceController<?>>();
    // protected by "realRemovingControllers"
    private final Map<ServiceName, Step> removalSteps = new HashMap<ServiceName, Step>();
    private final OperationAttachments attachments;
    /** Tracks the addresses associated with writes to the model.
     * We use a map with dummy values just to take advantage of ConcurrentHashMap  */
    private final Map<PathAddress, Object> affectsModel;
    /** Resources that have had their services restarted, used by ALLOW_RESOURCE_SERVICE_RESTART This should be confined to a thread, so no sync needed */
    private Map<PathAddress, Object> restartedResources = Collections.emptyMap();
    private final ContextAttachments contextAttachments = new ContextAttachments();    private final Map<OperationId, AuthorizationResponseImpl> authorizations =
            new ConcurrentHashMap<OperationId, AuthorizationResponseImpl>();
    private final ModelNode blockingTimeoutConfig;
    private volatile BlockingTimeout blockingTimeout;
    private final long startTime = System.nanoTime();
    private volatile long exclusiveStartTime = -1;

    /** Tracks whether any steps have gotten write access to  the resource tree */
    private volatile boolean affectsResourceTree;
    /** Tracks whether any steps have gotten write access to the management resource registration*/
    private volatile boolean affectsResourceRegistration;
    /** Tracks whether any steps have gotten write access to the capability registry */
    private volatile boolean affectsCapabilityRegistry;

    private volatile ModelControllerImpl.ManagementModelImpl managementModel;

    private volatile ModelControllerImpl.ManagementModelImpl originalModel;

    /** Tracks the relationship between domain resources and hosts and server groups */
    private volatile HostServerGroupTracker hostServerGroupTracker;

    /** Tracks whether any steps have gotten write access to the runtime */
    private volatile boolean affectsRuntime;
    /** The step that acquired the write lock */
    private Step lockStep;
    /** The step that acquired the container monitor  */
    private Step containerMonitorStep;
    private volatile Boolean requiresModelUpdateAuthorization;
    private volatile boolean readOnly = true;

    /** Associates a requirement for a capability with the step that added it */
    private final ConcurrentMap<RuntimeRequirementRegistration, Set<Step>> addedRequirements = new ConcurrentHashMap<>();
    /** Associates a removed capability with the step that removed it */
    private final ConcurrentMap<CapabilityId, Step> removedCapabilities = new ConcurrentHashMap<>();

    /**
     * Cache of resource descriptions generated during operation execution. Primarily intended for
     * read-resource-description execution where the handler will ask for the description but the
     * description may also be needed internally to support access control decisions.
     */
    private final Map<PathAddress, ModelNode> resourceDescriptions =
            Collections.synchronizedMap(new HashMap<PathAddress, ModelNode>());

    private final Integer operationId;
    private final String operationName;
    private final ModelNode operationAddress;
    private final AccessMechanism accessMechanism;
    private final ActiveOperationResource activeOperationResource;
    private final BooleanHolder done = new BooleanHolder();
    private final boolean capabilitiesAlreadyBroken;
    private final boolean partialModel;

    private volatile ExecutionStatus executionStatus = ExecutionStatus.EXECUTING;


    OperationContextImpl(final Integer operationId,
                         final String operationName, final ModelNode operationAddress,
                         final ModelControllerImpl modelController, final ProcessType processType,
                         final RunningMode runningMode, final EnumSet<ContextFlag> contextFlags,
                         final OperationMessageHandler messageHandler, final OperationAttachments attachments,
                         final ModelControllerImpl.ManagementModelImpl managementModel, final ModelController.OperationTransactionControl transactionControl,
                         final ControlledProcessState processState, final AuditLogger auditLogger, final boolean booting,
                         final HostServerGroupTracker hostServerGroupTracker,
                         final ModelNode blockingTimeoutConfig,
                         final AccessMechanism accessMechanism,
                         final NotificationSupport notificationSupport,
                         final boolean skipModelValidation,
                         final OperationStepHandler extraValidationStepHandler,
                         final boolean partialModel) {
        super(processType, runningMode, transactionControl, processState, booting, auditLogger, notificationSupport,
                modelController, skipModelValidation, extraValidationStepHandler);
        this.operationId = operationId;
        this.operationName = operationName;
        this.operationAddress = operationAddress.isDefined()
                ? operationAddress : ModelControllerImpl.EMPTY_ADDRESS;
        this.managementModel = managementModel;
        this.originalModel = managementModel;
        this.modelController = modelController;
        this.messageHandler = messageHandler;
        this.attachments = attachments;
        this.affectsModel = booting ? new ConcurrentHashMap<PathAddress, Object>(16 * 16) : new HashMap<PathAddress, Object>(1);
        this.contextFlags = contextFlags;
        this.hostServerGroupTracker = hostServerGroupTracker;
        this.blockingTimeoutConfig = blockingTimeoutConfig != null && blockingTimeoutConfig.isDefined() ? blockingTimeoutConfig : null;
        this.activeOperationResource = new ActiveOperationResource();
        this.accessMechanism = accessMechanism;
        this.partialModel = partialModel;
        if(runningMode == RunningMode.ADMIN_ONLY) {
            boolean hostXmlOnly = booting && !processType.isServer() && partialModel;
            CapabilityRegistry.CapabilityValidation validation = managementModel.validateCapabilityRegistry(true, hostXmlOnly);
            this.capabilitiesAlreadyBroken = !validation.isValid();
        } else {
            this.capabilitiesAlreadyBroken = false;
        }
    }

    public InputStream getAttachmentStream(final int index) {
        if (attachments == null) {
            throw new ArrayIndexOutOfBoundsException(index);
        }
        return attachments.getInputStreams().get(index);
    }

    public int getAttachmentStreamCount() {
        return attachments == null ? 0 : attachments.getInputStreams().size();
    }

    @Override
    boolean stageCompleted(Stage stage) {
        return (stage != Stage.MODEL || validateCapabilities());
    }

    ModelControllerImpl.ManagementModelImpl getManagementModel() {
        return managementModel;
    }

    private boolean validateCapabilities() {
        // Validate that all required capabilities are available and fail any steps that broke this
        boolean hostXmlOnly = isBooting() && !getProcessType().isServer() && partialModel;
        CapabilityRegistry.CapabilityValidation validation = managementModel.validateCapabilityRegistry(false, hostXmlOnly);
        boolean ok = validation.isValid();
        final boolean adminOnly = this.getRunningMode() == RunningMode.ADMIN_ONLY;
        //if we are in admin only mode and everything is already broken then we don't care about failures
        final boolean ignoreFailures = adminOnly && (capabilitiesAlreadyBroken || isBooting());
        if (!ok) {

            boolean failureRecorded = false;
            StringBuilder unexplainedProblem = null;

            // Whether we care about context depends on whether we are a server
            boolean ignoreContext = getProcessType().isServer();
            CapabilityResolutionContext resolutionContext = validation.getCapabilityResolutionContext();
            Map<CapabilityId, Set<RuntimeRequirementRegistration>> missing = validation.getMissingRequirements();
            Map<Step, Set<CapabilityId>> missingForStep = new HashMap<>();
            for (Map.Entry<CapabilityId, Set<RuntimeRequirementRegistration>> entry : missing.entrySet()) {
                CapabilityId required = entry.getKey();
                // See if any step removed this capability
                Step guilty = findCapabilityRemovalStep(required, ignoreContext, resolutionContext);
                if (guilty != null) {
                    // Change the response for the step to mark as failed
                    StringBuilder msg = new StringBuilder();
                    if (ignoreContext) {
                        msg = msg.append(ControllerLogger.ROOT_LOGGER.cannotRemoveRequiredCapability(required.getName()));
                    } else {
                        msg = msg.append(ControllerLogger.ROOT_LOGGER.cannotRemoveRequiredCapabilityInContext(required.getName(), required.getScope().getName()));
                    }
                    for (RuntimeRequirementRegistration reg : entry.getValue()) {
                        RegistrationPoint rp = reg.getOldestRegistrationPoint();
                        if (rp.getAttribute() == null) {
                            msg = msg.append('\n').append(ControllerLogger.ROOT_LOGGER.requirementPointSimple(reg.getDependentName(), rp.getAddress().toCLIStyleString()));
                        } else {
                            msg = msg.append('\n').append(ControllerLogger.ROOT_LOGGER.requirementPointFull(reg.getDependentName(), rp.getAttribute(), rp.getAddress().toCLIStyleString()));
                        }
                    }
                    String msgString = msg.toString();
                    if(!ignoreFailures) {
                        guilty.response.get(FAILURE_DESCRIPTION).set(msgString);
                    }
                    failureRecorded = true;
                    if (isBooting() || ignoreFailures) { // this is unlikely for this block since boot wouldn't remove, but let's be thorough.
                        ControllerLogger.ROOT_LOGGER.error(guilty.address.toCLIStyleString() + " -- " + msgString);
                    }
                } else {
                    for (RuntimeRequirementRegistration reqReq : entry.getValue()) {
                        // Problem wasn't a capability removal.
                        // See what step(s) added this requirement
                        Set<Step> bereft = addedRequirements.get(reqReq);
                        if (bereft != null && bereft.size() > 0) {
                            for (Step step : bereft) {
                                Set<CapabilityId> set = missingForStep.get(step);
                                if (set == null) {
                                    set = new HashSet<>();
                                    missingForStep.put(step, set);
                                }
                                set.add(required);
                            }
                        } else {
                            if (unexplainedProblem == null) {
                                unexplainedProblem = new StringBuilder(ControllerLogger.ROOT_LOGGER.requiredCapabilityMissing());
                            }
                            String formattedCapability = ignoreContext
                                    ? ControllerLogger.ROOT_LOGGER.formattedCapabilityName(reqReq.getRequiredName())
                                    : ControllerLogger.ROOT_LOGGER.formattedCapabilityId(reqReq.getRequiredName(), reqReq.getDependentContext().getName());

                            Set<PathAddress> possiblePoints = managementModel.getCapabilityRegistry().getPossibleProviderPoints(reqReq.getDependentId());
                            appendPossibleProviderPoints(unexplainedProblem, formattedCapability, possiblePoints);
                        }
                    }
                }
            }
            // Change the response for all steps that added an unfulfilled requirement
            for (Map.Entry<Step, Set<CapabilityId>> entry : missingForStep.entrySet()) {
                Step step = entry.getKey();
                ModelNode response = step.response;
                // only overwrite reponse failure-description if there isn't one
                StringBuilder msg = response.hasDefined(FAILURE_DESCRIPTION)
                        ? null
                        : new StringBuilder(ControllerLogger.ROOT_LOGGER.requiredCapabilityMissing());
                StringBuilder bootMsg = isBooting() || ignoreFailures
                        ? new StringBuilder(ControllerLogger.ROOT_LOGGER.requiredCapabilityMissing(step.address.toCLIStyleString()))
                        : null;
                for (CapabilityId id : entry.getValue()) {
                    String formattedCapability = ignoreContext
                            ? ControllerLogger.ROOT_LOGGER.formattedCapabilityName(id.getName())
                            : ControllerLogger.ROOT_LOGGER.formattedCapabilityId(id.getName(), id.getScope().getName());
<<<<<<< HEAD
=======
                    Set<PathAddress> possiblePoints = managementModel.getCapabilityRegistry().getPossibleProviderPoints(id);
>>>>>>> f220cf9e
                    if (msg != null) {
                        msg = appendPossibleProviderPoints(msg, formattedCapability, possiblePoints);
                    }
                    if (bootMsg != null) {
                        bootMsg = appendPossibleProviderPoints(bootMsg, formattedCapability, possiblePoints);
                    }
                }
                if (msg != null) {
                    if(!ignoreFailures) {
                        response.get(FAILURE_DESCRIPTION).set(msg.toString());
                    }
                    failureRecorded = true;
                }
                if (bootMsg != null) {
                    ControllerLogger.ROOT_LOGGER.error(bootMsg.toString());
                }
            }

            if (!ignoreContext) {

                for (RuntimeRequirementRegistration reg : validation.getInconsistentRequirements()) {
                    // See what step(s) added this requirement
                    Set<Step> inconsistent = addedRequirements.get(reg);
                    if (inconsistent != null && inconsistent.size() > 0) {
                        for (Step step : inconsistent) {
                            ModelNode response = step.response;
                            String depConName = reg.getDependentContext().getName();
                            // only overwrite reponse failure-description if there isn't one
                            if (!response.hasDefined(FAILURE_DESCRIPTION)) {
                                if(!(adminOnly && isBooting())) {
                                    response.get(FAILURE_DESCRIPTION).set(ControllerLogger.ROOT_LOGGER.inconsistentCapabilityContexts(reg.getRequiredName(),
                                            reg.getDependentName(), depConName, depConName));
                                }
                                failureRecorded = true;
                            }
                            if (isBooting()) {
                                ControllerLogger.ROOT_LOGGER.inconsistentCapabilityContexts(reg.getDependentName(),
                                        depConName, step.address.toCLIStyleString(), reg.getRequiredName(), depConName);
                            }
                        }
                    } else {
                        if (unexplainedProblem == null) {
                            unexplainedProblem = new StringBuilder();
                        } else {
                            unexplainedProblem.append('\n');
                        }
                        String depConName = reg.getDependentContext().getName();
                        unexplainedProblem.append(ControllerLogger.ROOT_LOGGER.inconsistentCapabilityContexts(reg.getRequiredName(),
                                reg.getDependentName(), depConName, depConName));
                    }
                }

            }

            // If we didn't record a failure on any response, put one on the initial response
            if (!failureRecorded && unexplainedProblem != null && !initialResponse.hasDefined(FAILURE_DESCRIPTION)) {

                if(!ignoreFailures) {
                    initialResponse.get(FAILURE_DESCRIPTION).set(unexplainedProblem.toString());
                }
                if(isBooting() || ignoreFailures) {
                    ControllerLogger.ROOT_LOGGER.error(unexplainedProblem);
                }
            }
        }
        return ok || ignoreFailures;

    }
    private static StringBuilder appendPossibleProviderPoints(StringBuilder sb, String formattedCapability, Set<PathAddress> possible){
        //"you wanted X and it doesn't exist; here's where you can add X"
        sb = sb.append(System.lineSeparator()).append(formattedCapability);
        if (possible.isEmpty()){
            return sb.append(ControllerLogger.ROOT_LOGGER.noKnownProviderPoints());
        }
        StringBuffer points = new StringBuffer();
        for (PathAddress c: possible){
            points = points.append(System.lineSeparator()).append("\t\t").append(c.toCLIStyleString());
        }
        return sb.append(ControllerLogger.ROOT_LOGGER.possibleCapabilityProviderPoints(points.toString()));
    }

    private Step findCapabilityRemovalStep(CapabilityId missingRequirement, boolean ignoreContext, CapabilityResolutionContext resolutionContext) {
        Step result = removedCapabilities.get(missingRequirement);
        if (result == null && !ignoreContext) {
            String missingName = missingRequirement.getName();
            for (Map.Entry<CapabilityId, Step> entry : removedCapabilities.entrySet()) {
                CapabilityId removedId = entry.getKey();
                if (missingName.equals(removedId.getName())
                        && removedId.getScope().canSatisfyRequirement(missingRequirement.getName(), missingRequirement.getScope(), resolutionContext)) {
                    result = entry.getValue();
                    break;
                }
            }
        }
        return result;
    }

    @Override
    void awaitServiceContainerStability() throws InterruptedException, TimeoutException {
        if (affectsRuntime) {
            MGMT_OP_LOGGER.debugf("Entered VERIFY stage; waiting for service container to settle");
            long timeout = getBlockingTimeout().getBlockingTimeout();
            ExecutionStatus originalExecutionStatus = executionStatus;
            try {
                // First wait until any removals we've initiated have begun processing, otherwise
                // the ContainerStateMonitor may not have gotten the notification causing it to untick
                executionStatus = ExecutionStatus.AWAITING_STABILITY;
                waitForRemovals();
                ContainerStateMonitor.ContainerStateChangeReport changeReport =
                        modelController.awaitContainerStateChangeReport(timeout, TimeUnit.MILLISECONDS);
                // If any services are missing, add a verification handler to see if we caused it
                if (changeReport != null && !changeReport.getMissingServices().isEmpty()) {
                    ServiceRemovalVerificationHandler removalVerificationHandler = new ServiceRemovalVerificationHandler(changeReport);
                    addStep(new ModelNode(), new ModelNode(), PathAddress.EMPTY_ADDRESS, removalVerificationHandler, Stage.VERIFY);
                }
            } catch (TimeoutException te) {
                getBlockingTimeout().timeoutDetected();
                // Deliberate log and throw; we want to log this but the caller method passes a slightly different
                // message to the user as part of the operation response
                MGMT_OP_LOGGER.timeoutExecutingOperation(timeout / 1000, containerMonitorStep.operationId.name, containerMonitorStep.address);
                throw te;
            } finally {
                executionStatus = originalExecutionStatus;
            }
        }
    }

    @Override
    protected void waitForRemovals() throws InterruptedException, TimeoutException {
        if (affectsRuntime && !cancelled) {
            synchronized (realRemovingControllers) {
                long waitTime = getBlockingTimeout().getBlockingTimeout();
                long end = System.currentTimeMillis() + waitTime;
                boolean wait = !realRemovingControllers.isEmpty() && !cancelled;
                while (wait && waitTime > 0) {
                    realRemovingControllers.wait(waitTime);
                    wait = !realRemovingControllers.isEmpty() && !cancelled;
                    waitTime = end - System.currentTimeMillis();
                }

                if (wait) {
                    getBlockingTimeout().timeoutDetected();
                    throw new TimeoutException();
                }
            }
        }
    }

    @Override
    ConfigurationPersister.PersistenceResource createPersistenceResource() throws ConfigurationPersistenceException {
        return modelController.writeModel(managementModel, affectsModel.keySet());
    }

    @Override
    void operationRollingBack() {
        modelController.discardModel(managementModel);
    }

    void publishCapabilityRegistry() {
        modelController.publishCapabilityRegistry(managementModel);
    }

    @Override
    public boolean isRollbackOnRuntimeFailure() {
        return contextFlags.contains(ContextFlag.ROLLBACK_ON_FAIL);
    }

    @Override
    public boolean isResourceServiceRestartAllowed() {
        return contextFlags.contains(ContextFlag.ALLOW_RESOURCE_SERVICE_RESTART);
    }

    public ManagementResourceRegistration getResourceRegistrationForUpdate() {
        return getMutableResourceRegistration(activeStep.address);
    }

    private ManagementResourceRegistration getMutableResourceRegistration(PathAddress absoluteAddress) {

        readOnly = false;

        assert isControllingThread();
        // Don't require model as some handlers do runtime registration due to needing to see
        // what's exposed by a runtime service
        //checkStageModel(currentStage);
        assertNotComplete(currentStage);

        authorize(false, READ_WRITE_CONFIG);
        ensureLocalManagementResourceRegistration();
        ManagementResourceRegistration mrr =  managementModel.getRootResourceRegistration();
        ManagementResourceRegistration delegate = absoluteAddress == null ? mrr : mrr.getSubModel(absoluteAddress);
        return new DescriptionCachingResourceRegistration(delegate, absoluteAddress);

    }

    @Override
    public ImmutableManagementResourceRegistration getResourceRegistration() {
        assert isControllingThread();
        assertNotComplete(currentStage);
        authorize(false, Collections.<ActionEffect>emptySet());
        final PathAddress address = activeStep.address;
        ImmutableManagementResourceRegistration delegate = managementModel.getRootResourceRegistration().getSubModel(address);
        return delegate == null ? null : new DescriptionCachingImmutableResourceRegistration(delegate, address);
    }

    @Override
    public ImmutableManagementResourceRegistration getRootResourceRegistration() {
        assert isControllingThread();
        assertNotComplete(currentStage);
        ImmutableManagementResourceRegistration delegate = managementModel.getRootResourceRegistration();
        return delegate == null ? null : new DescriptionCachingImmutableResourceRegistration(delegate, PathAddress.EMPTY_ADDRESS);
    }

    @Override
    public ServiceRegistry getServiceRegistry(final boolean modify) throws UnsupportedOperationException {
        return getServiceRegistry(modify, this.activeStep);
    }

    /**
     * Gets a service registry that will ensure
     * {@link org.jboss.msc.service.ServiceController#setMode(org.jboss.msc.service.ServiceController.Mode) changes to the mode}
     * of registered services will result in subsequent verification of service stability.
     *
     * @param modify {@code true} if the caller intends to modify state
     * @param registryActiveStep the {@link org.jboss.as.controller.AbstractOperationContext.Step} that encapsulates
     *                           the {@link org.jboss.as.controller.OperationStepHandler} that is making the call.
     * @return the service registry
     */
    ServiceRegistry getServiceRegistry(final boolean modify, final Step registryActiveStep) {
        if (modify) {
            readOnly = false;
        }

        assert isControllingThread();

        Stage currentStage = this.currentStage;
        assertNotComplete(currentStage);
        // TODO why do we allow Stage.MODEL?
        if (! (!modify || currentStage == Stage.RUNTIME || currentStage == Stage.MODEL || currentStage == Stage.VERIFY || isRollingBack())) {
            throw ControllerLogger.ROOT_LOGGER.serviceRegistryRuntimeOperationsOnly();
        }
        authorize(false, modify ? READ_WRITE_RUNTIME : READ_RUNTIME);
        if (modify) {
            ensureWriteLockForRuntime();
        }
        return new OperationContextServiceRegistry(modelController.getServiceRegistry(), registryActiveStep);
    }

    public ServiceController<?> removeService(final ServiceName name) throws UnsupportedOperationException {

        readOnly = false;

        assert isControllingThread();

        if (!isRuntimeChangeAllowed(currentStage)) {
            throw ControllerLogger.ROOT_LOGGER.serviceRemovalRuntimeOperationsOnly();
        }
        authorize(false, WRITE_RUNTIME);
        ensureWriteLockForRuntime();
        ServiceController<?> controller = modelController.getServiceRegistry().getService(name);
        if (controller != null) {
            doRemove(controller);
        }
        return controller;
    }

    @Override
    public boolean markResourceRestarted(PathAddress resource, Object owner) {
        if (restartedResources.containsKey(resource) ) {
            return false;
        }

        if (restartedResources == Collections.EMPTY_MAP) {
            restartedResources = new HashMap<PathAddress, Object>();
        }

        restartedResources.put(resource, owner);

        return true;
    }

    @Override
    public boolean revertResourceRestarted(PathAddress resource, Object owner) {
        if (restartedResources.get(resource) == owner) {
            restartedResources.remove(resource);
            return true;
        }

        return false;
    }

    public void removeService(final ServiceController<?> controller) throws UnsupportedOperationException {

        readOnly = false;

        assert isControllingThread();

        if (!isRuntimeChangeAllowed(currentStage)) {
            throw ControllerLogger.ROOT_LOGGER.serviceRemovalRuntimeOperationsOnly();
        }
        authorize(false, WRITE_RUNTIME);
        ensureWriteLockForRuntime();
        if (controller != null) {
            doRemove(controller);
        }
    }

    private void doRemove(final ServiceController<?> controller) {
        final Step removalStep = activeStep;
        removalStep.hasRemovals = true;
        controller.addListener(new AbstractServiceListener<Object>() {
            public void listenerAdded(final ServiceController<?> controller) {
                synchronized (realRemovingControllers) {
                    realRemovingControllers.put(controller.getName(), controller);
                    controller.setMode(ServiceController.Mode.REMOVE);
                }
            }

            public void transition(final ServiceController<?> controller, final ServiceController.Transition transition) {
                switch (transition) {
                    case REMOVING_to_REMOVED:
                    case REMOVING_to_DOWN: {
                        synchronized (realRemovingControllers) {
                            ServiceName name = controller.getName();
                            if (realRemovingControllers.get(name) == controller) {
                                realRemovingControllers.remove(name);
                                removalSteps.put(name, removalStep);
                                realRemovingControllers.notifyAll();
                            }
                        }
                        break;
                    }
                }
            }
        });
    }

    @Override
    public ServiceTarget getServiceTarget() throws UnsupportedOperationException {

        return getServiceTarget(activeStep);
    }

    /**
     * Gets a service target that will ensure that any
     * {@link org.jboss.msc.service.ServiceTarget#addService(org.jboss.msc.service.ServiceName, org.jboss.msc.service.Service)
     * added services} will be tracked for subsequent verification of service stability.
     *
     * @param targetActiveStep the {@link org.jboss.as.controller.AbstractOperationContext.Step} that encapsulates
     *                           the {@link org.jboss.as.controller.OperationStepHandler} that is making the call.
     * @return the service target
     */
    ServiceTarget getServiceTarget(Step targetActiveStep) throws UnsupportedOperationException {

        readOnly = false;

        assert isControllingThread();

        if (!isRuntimeChangeAllowed(currentStage)) {
            throw ControllerLogger.ROOT_LOGGER.serviceTargetRuntimeOperationsOnly();
        }
        ensureWriteLockForRuntime();
        return new ContextServiceTarget(targetActiveStep);
    }


    Resource.ResourceEntry getActiveOperationResource() {
        return activeOperationResource;
    }

    private void takeWriteLock() {
        if (lockStep == null) {
            if (currentStage == Stage.DONE) {
                throw ControllerLogger.ROOT_LOGGER.invalidModificationAfterCompletedStep();
            }
            ExecutionStatus originalStatus = executionStatus;
            try {
                executionStatus = ExecutionStatus.AWAITING_OTHER_OPERATION;
                // BES 2014/04/22 Ignore blocking timeout here. We risk some bug causing the
                // lock to never be released. But we gain multiple ops being able to wait until they get
                // a chance to run with no need to guess how long op 2 will take so we can
                // let op 3 block for the time needed for both 1 and 2
//                int timeout = blockingTimeout.getBlockingTimeout();
//                if (timeout < 1) {
                    modelController.acquireLock(operationId, respectInterruption);
//                } else {
//                    // Wait longer than the standard amount to get a chance to execute
//                    // after whatever was holding the lock times out
//                    timeout += 10;
//                    if (!modelController.acquireLock(operationId, respectInterruption, timeout)) {
//                        throw MESSAGES.operationTimeoutAwaitingControllerLock(timeout);
//                    }
//                }
                exclusiveStartTime = System.nanoTime();
                lockStep = activeStep;
            } catch (InterruptedException e) {
                cancelled = true;
                Thread.currentThread().interrupt();
                throw ControllerLogger.ROOT_LOGGER.operationCancelledAsynchronously();
            } finally {
                executionStatus = originalStatus;
            }
        }
    }

    private void ensureWriteLockForRuntime() {
        if (!affectsRuntime) {
            takeWriteLock();
            affectsRuntime = true;
            if (containerMonitorStep == null) {
                if (currentStage == Stage.DONE) {
                    throw ControllerLogger.ROOT_LOGGER.invalidModificationAfterCompletedStep();
                }
                containerMonitorStep = activeStep;
                int timeout = getBlockingTimeout().getBlockingTimeout();
                ExecutionStatus origStatus = executionStatus;
                try {
                    executionStatus = ExecutionStatus.AWAITING_STABILITY;
                    modelController.awaitContainerStability(timeout, TimeUnit.MILLISECONDS, respectInterruption);
                } catch (InterruptedException e) {
                    if (resultAction != ResultAction.ROLLBACK) {
                        // We're not on the way out, so we've been cancelled on the way in
                        cancelled = true;
                    }
                    Thread.currentThread().interrupt();
                    throw ControllerLogger.ROOT_LOGGER.operationCancelledAsynchronously();
                } catch (TimeoutException te) {

                    getBlockingTimeout().timeoutDetected();
                    // This is the first step trying to await stability for this op, so if it's
                    // unstable some previous step must have messed it up and it can't recover.
                    // So this process must restart.
                    // The previous op should have set this in {@code releaseStepLocks}; doing it again
                    // here is just a 2nd line of defense
                    processState.setRestartRequired();// don't use our restartRequired() method as this is not reversible in rollback

                    // Deliberate log and throw; we want this logged, we need to notify user, and I want slightly
                    // different messages for both so just throwing a RuntimeException to get the automatic handling
                    // in AbstractOperationContext.executeStep is not what I wanted
                    ControllerLogger.MGMT_OP_LOGGER.timeoutAwaitingInitialStability(timeout / 1000, activeStep.operationId.name, activeStep.operationId.address);
                    setRollbackOnly();
                    throw new OperationFailedRuntimeException(ControllerLogger.ROOT_LOGGER.timeoutAwaitingInitialStability());
                } finally {
                    executionStatus = origStatus;
                }
            }
        }
    }

    public Resource readResource(final PathAddress requestAddress) {
        return readResource(requestAddress, true);
    }

    public Resource readResource(final PathAddress requestAddress, final boolean recursive) {
        final PathAddress address = activeStep.address.append(requestAddress);
        return readResourceFromRoot(address, recursive);
    }

    public Resource readResourceFromRoot(final PathAddress address) {
        return readResourceFromRoot(address, true);
    }

    public Resource readResourceFromRoot(final PathAddress address, final boolean recursive) {
        assert isControllingThread();
        assertNotComplete(currentStage);
        //Clone the operation to preserve all the headers
        ModelNode operation = activeStep.operation.clone();
        operation.get(OP).set(ReadResourceHandler.DEFINITION.getName());
        operation.get(OP_ADDR).set(address.toModelNode());
        OperationId opId = new OperationId(operation);
        AuthorizationResult authResult = authorize(opId, operation, false, READ_CONFIG);
        if (authResult.getDecision() == AuthorizationResult.Decision.DENY) {
            // See if the problem was addressability
            AuthorizationResult addressResult = authorize(opId, operation, false, ADDRESS);
            if (addressResult.getDecision() == AuthorizationResult.Decision.DENY) {
                throw new ResourceNotAddressableException(activeStep.address);
            }
            throw ControllerLogger.ROOT_LOGGER.unauthorized(activeStep.operationId.name, activeStep.address, authResult.getExplanation());
        }
        return readResourceFromRoot(managementModel, address, recursive);
    }

    @Override
    Resource readResourceFromRoot(ManagementModel managementModel, PathAddress address, boolean recursive) {
        //
        // TODO double check authorization checks for this!
        //
        Resource model = managementModel.getRootResource();
        final Iterator<PathElement> iterator = address.iterator();
        while(iterator.hasNext()) {
            final PathElement element = iterator.next();
            // Allow wildcard navigation for the last element
            if(element.isWildcard() && ! iterator.hasNext()) {
                final Set<Resource.ResourceEntry> children = model.getChildren(element.getKey());
                if(children.isEmpty()) {
                    final PathAddress parent = address.subAddress(0, address.size() -1);
                    final Set<String> childrenTypes = managementModel.getRootResourceRegistration().getChildNames(parent);
                    if(! childrenTypes.contains(element.getKey())) {
                        throw ControllerLogger.ROOT_LOGGER.managementResourceNotFound(address);
                    }
                    // Return an empty model
                    return Resource.Factory.create();
                }
                model = Resource.Factory.create();
                for(final Resource.ResourceEntry entry : children) {
                    model.registerChild(entry.getPathElement(), entry);
                }
            } else {
                model = requireChild(model, element, address);
            }
        }
        if(recursive) {
            return model.clone();
        } else {
            final Resource copy = Resource.Factory.create();
            copy.writeModel(model.getModel());
            for(final String childType : model.getChildTypes()) {
                for(final Resource.ResourceEntry child : model.getChildren(childType)) {
                    copy.registerChild(child.getPathElement(), PlaceholderResource.INSTANCE);
                }
            }
            return copy;
        }
    }

    public Resource readResourceForUpdate(PathAddress requestAddress) {

        readOnly = false;

        assert isControllingThread();
        assertStageModel(currentStage);

        final PathAddress address = activeStep.address.append(requestAddress);

        // WFLY-3017 See if this write means a persistent config change
        // For speed, we assume all calls during boot relate to persistent config
        boolean runtimeOnly = !isBooting() && isResourceRuntimeOnly(address);

        if (!runtimeOnly) {
            rejectUserDomainServerUpdates();
        }
        checkHostServerGroupTracker(address);
        authorize(false, runtimeOnly ? READ_WRITE_RUNTIME : READ_WRITE_CONFIG);
        ensureLocalRootResource();
        affectsModel.put(address, NULL);
        Resource resource = this.managementModel.getRootResource();
        for (PathElement element : address) {
            if (element.isMultiTarget()) {
                throw ControllerLogger.ROOT_LOGGER.cannotWriteTo("*");
            }
            resource = requireChild(resource, element, address);
        }
        return resource;
    }

    private boolean isResourceRuntimeOnly(PathAddress fullAddress) {
        Resource resource = this.managementModel.getRootResource();
        for (Iterator<PathElement> it = fullAddress.iterator(); it.hasNext() && resource != null;) {
            PathElement element = it.next();
            if (element.isMultiTarget()) {
                resource = null;
            } else {
                resource = resource.getChild(element);
            }
        }

        if (resource != null) {
            return resource.isRuntime();
        }
        // No resource -- op will eventually fail
        ImmutableManagementResourceRegistration mrr = managementModel.getRootResourceRegistration().getSubModel(fullAddress);
        return mrr != null && mrr.isRuntimeOnly();
    }

    @Override
    public Resource getOriginalRootResource() {
        // TODO restrict
        return originalModel.getRootResource().clone();
    }

    @Override
    public Resource createResource(PathAddress relativeAddress) {
        return createResourceInternal(relativeAddress, -1);
    }

    private Resource createResourceInternal(PathAddress relativeAddress, int index) throws UnsupportedOperationException {
        ImmutableManagementResourceRegistration current = getResourceRegistration();
        ImmutableManagementResourceRegistration mrr = relativeAddress == PathAddress.EMPTY_ADDRESS ? current : current.getSubModel(relativeAddress);
        final Resource toAdd = Resource.Factory.create(mrr.isRuntimeOnly());
        addResourceInternal(relativeAddress, index, toAdd);
        return toAdd;
    }

    @Override
    public void addResource(PathAddress relativeAddress, Resource toAdd) {
        addResourceInternal(relativeAddress, -1, toAdd);
    }

    @Override
    public void addResource(PathAddress relativeAddress, int index, Resource toAdd) {
        assert index >= 0 : "index must be 0 or greater";
        addResourceInternal(relativeAddress, index, toAdd);
    }

    private void addResourceInternal(PathAddress relativeAddress, int index, Resource toAdd) {
        readOnly = false;

        assert isControllingThread();
        assertStageModel(currentStage);

        final PathAddress absoluteAddress = activeStep.address.append(relativeAddress);
        if (absoluteAddress.size() == 0) {
            throw ControllerLogger.ROOT_LOGGER.duplicateResourceAddress(absoluteAddress);
        }

        boolean runtimeOnly = toAdd.isRuntime();

        if (!runtimeOnly) {
            // Check for user updates to a domain server model
            rejectUserDomainServerUpdates();
        }
        checkHostServerGroupTracker(absoluteAddress);
        authorizeAdd(runtimeOnly);
        ensureLocalRootResource();
        affectsModel.put(absoluteAddress, NULL);
        Resource model = this.managementModel.getRootResource();
        final Iterator<PathElement> i = absoluteAddress.iterator();
        while (i.hasNext()) {
            final PathElement element = i.next();
            if (element.isMultiTarget()) {
                throw ControllerLogger.ROOT_LOGGER.cannotWriteTo("*");
            }
            if (! i.hasNext()) {
                final String key = element.getKey();
                if(model.hasChild(element)) {
                    throw ControllerLogger.ROOT_LOGGER.duplicateResourceAddress(absoluteAddress);
                } else {
                    final PathAddress parent = absoluteAddress.subAddress(0, absoluteAddress.size() -1);
                    final Set<String> childrenNames = managementModel.getRootResourceRegistration().getChildNames(parent);
                    if(!childrenNames.contains(key)) {
                        throw ControllerLogger.ROOT_LOGGER.noChildType(key);
                    }
                    if (index < 0) {
                        model.registerChild(element, toAdd);
                    } else {
                        model.registerChild(element, index, toAdd);
                    }
                    model = toAdd;
                }
            } else {
                model = model.getChild(element);
                if (model == null) {
                    PathAddress ancestor = PathAddress.EMPTY_ADDRESS;
                    for (PathElement pe : absoluteAddress) {
                        ancestor = ancestor.append(pe);
                        if (element.equals(pe)) {
                            break;
                        }
                    }
                    throw ControllerLogger.ROOT_LOGGER.resourceNotFound(ancestor, absoluteAddress);
                }
            }
        }

        Notification notification = new Notification(RESOURCE_ADDED_NOTIFICATION, absoluteAddress, ControllerLogger.ROOT_LOGGER.resourceWasAdded(absoluteAddress));
        emit(notification);
    }

    @Override
    public Resource removeResource(final PathAddress requestAddress) {

        readOnly = false;

        assert isControllingThread();
        assertStageModel(currentStage);

        final PathAddress address = activeStep.address.append(requestAddress);

        // WFLY-3017 See if this write means a persistent config change
        // For speed, we assume all calls during boot relate to persistent config
        boolean runtimeOnly = isResourceRuntimeOnly(address);
        if (runtimeOnly) {
            rejectUserDomainServerUpdates();
        }
        checkHostServerGroupTracker(address);
        authorize(false, runtimeOnly ? READ_WRITE_RUNTIME : READ_WRITE_CONFIG);
        ensureLocalRootResource();
        affectsModel.put(address, NULL);
        Resource model = this.managementModel.getRootResource();
        final Iterator<PathElement> i = address.iterator();
        while (i.hasNext()) {
            final PathElement element = i.next();
            if (element.isMultiTarget()) {
                throw ControllerLogger.ROOT_LOGGER.cannotRemove("*");
            }
            if (! i.hasNext()) {
                model = model.removeChild(element);
            } else {
                model = requireChild(model, element, address);
            }
        }

        Notification notification = new Notification(RESOURCE_REMOVED_NOTIFICATION, address, ControllerLogger.ROOT_LOGGER.resourceWasRemoved(address));
        emit(notification);

        return model;
    }

    @Override
    public void acquireControllerLock() {
        takeWriteLock();
    }

    @Override
    public boolean isModelAffected() {
        return affectsResourceTree;
    }

    @Override
    public boolean isRuntimeAffected() {
        return affectsRuntime;
    }

    @Override
    public boolean isResourceRegistryAffected() {
        return affectsResourceRegistration;
    }

    @Override
    public Stage getCurrentStage() {
        return currentStage;
    }

    @Override
    public void report(final MessageSeverity severity, final String message) {
        try {
            if(messageHandler != null) {
                messageHandler.handleReport(severity, message);
            }
        } catch (Throwable t) {
            // ignored
        }
    }

    @Override
    void handleUncaughtException(RuntimeException e) {
        try {
            if (lockStep != null) {
                releaseModelControllerLock();
            }
        } finally {
            if (containerMonitorStep != null) {
                resetContainerStateChanges();
            }
        }
    }

    @Override
    void releaseStepLocks(AbstractOperationContext.Step step) {
        boolean interrupted = false;
        try {
            // Get container stability before releasing controller lock to ensure another
            // op doesn't get in and destabilize the container.
            if (this.containerMonitorStep == step) {
                // Note: If we allow this thread to be interrupted, an op that has been cancelled
                // because of minor user impatience can release the controller lock while the
                // container is unsettled. OTOH, if we don't allow interruption, if the
                // container can't settle (e.g. a broken service is blocking in start()), the operation
                // will not be cancellable. I (BES 2012/01/24) chose the former as the lesser evil.
                // Any subsequent step that calls getServiceRegistry/getServiceTarget/removeService
                // is going to have to await the monitor uninterruptibly anyway before proceeding.
                long timeout = getBlockingTimeout().getBlockingTimeout();
                try {
                    modelController.awaitContainerStability(timeout, TimeUnit.MILLISECONDS, true);
                }  catch (InterruptedException e) {
                    interrupted = true;
                    MGMT_OP_LOGGER.interruptedWaitingStability();
                } catch (TimeoutException te) {
                    // If we can't attain stability on the way out after rollback ops have run,
                    // we can no longer have any sense of MSC state or how the model relates to the runtime and
                    // we need to start from a fresh service container.
                    processState.setRestartRequired(); // don't use our restartRequired() method as this is not reversible in rollback
                    // Just log; this doesn't change the result of the op. And if we're not stable here
                    // it's almost certain we never stabilized during execution or we are rolling back and destabilized there.
                    // Either one means there is already a failure message associated with this op.
                    MGMT_OP_LOGGER.timeoutCompletingOperation(timeout / 1000, activeStep.operationId.name, activeStep.operationId.address);
                }
            }

            if (this.lockStep == step) {
                releaseModelControllerLock();
            }
        } finally {
            try {
                if (this.containerMonitorStep == step) {
                    resetContainerStateChanges();
                }
            } finally {
                if (interrupted) {
                    Thread.currentThread().interrupt();
                }
            }
        }
    }

    private void releaseModelControllerLock() {
        modelController.releaseLock(operationId);
        exclusiveStartTime = -1;
        lockStep = null;
    }

    private void resetContainerStateChanges() {
        modelController.logContainerStateChangesAndReset();
        containerMonitorStep = null;
    }

    @Override
    boolean isReadOnly() {
        return readOnly;
    }

    @Override
    ManagementResourceRegistration getRootResourceRegistrationForUpdate() {
        return getMutableResourceRegistration(null);
    }

    private static Resource requireChild(final Resource resource, final PathElement childPath, final PathAddress fullAddress) {
        if (resource.hasChild(childPath)) {
            return resource.requireChild(childPath);
        } else {
            PathAddress missing = PathAddress.EMPTY_ADDRESS;
            for (PathElement search : fullAddress) {
                missing = missing.append(search);
                if (search.equals(childPath)) {
                    break;
                }
            }
            throw ControllerLogger.ROOT_LOGGER.managementResourceNotFound(missing);
        }
    }

    @Override
    public ModelNode resolveExpressions(ModelNode node) throws OperationFailedException {
        return modelController.resolveExpressions(node);
    }

    @Override
    @SuppressWarnings("unchecked")
    public <V> V getAttachment(final AttachmentKey<V> key) {
        return contextAttachments.getAttachment(key);
    }

    @Override
    void logAuditRecord() {
        super.logAuditRecord();
    }

    @Override
    public <V> V attach(final AttachmentKey<V> key, final V value) {
        return  contextAttachments.attach(key, value);
    }

    @Override
    public <V> V attachIfAbsent(final AttachmentKey<V> key, final V value) {
        return contextAttachments.attachIfAbsent(key, value);
    }

    @Override
    public <V> V detach(final AttachmentKey<V> key) {
        return contextAttachments.detach(key);
    }

    @Override
    public AuthorizationResult authorize(ModelNode operation) {
        return authorize(operation, EnumSet.noneOf(Action.ActionEffect.class));
    }

    @Override
    public AuthorizationResult authorize(ModelNode operation, Set<Action.ActionEffect> effects) {
        OperationId opId = new OperationId(operation);
        return authorize(opId, operation, false, effects);
    }

    @Override
    public AuthorizationResult authorize(ModelNode operation, String attribute, ModelNode currentValue) {
        return authorize(operation, attribute, currentValue, EnumSet.noneOf(Action.ActionEffect.class));
    }

    @Override
    public AuthorizationResult authorize(ModelNode operation, String attribute, ModelNode currentValue, Set<Action.ActionEffect> effects) {
        OperationId opId = new OperationId(operation);
        AuthorizationResult resourceResult = authorize(opId, operation, false, effects);
        if (resourceResult.getDecision() == AuthorizationResult.Decision.DENY) {
            return resourceResult;
        }
        return authorize(opId, attribute, currentValue, effects);
    }

    @Override
    public AuthorizationResponseImpl authorizeResource(boolean attributes, boolean isDefaultResponse) {
        ModelNode op = new ModelNode();
        op.get(OP).set(isDefaultResponse ? GlobalOperationHandlers.CHECK_DEFAULT_RESOURCE_ACCESS : GlobalOperationHandlers.CHECK_RESOURCE_ACCESS);
        op.get(OP_ADDR).set(activeStep.operation.get(OP_ADDR));
        if (activeStep.operation.hasDefined(OPERATION_HEADERS)) {
            op.get(OPERATION_HEADERS).set(activeStep.operation.get(OPERATION_HEADERS));
        }
        OperationId opId = new OperationId(op);
        AuthorizationResponseImpl authResp = authorizations.get(opId);
        if (authResp == null) {
            authResp = getBasicAuthorizationResponse(opId, op);
        }
        if (authResp == null) {
            // Non-existent resource type or operation. This is permitted but will fail
            // later for reasons unrelated to authz
            return null;
        }
        Environment callEnvironment = getCallEnvironment();
        if (authResp.getResourceResult(ActionEffect.ADDRESS) == null) {
            Action action = authResp.standardAction.limitAction(ActionEffect.ADDRESS);
            authResp.addResourceResult(ActionEffect.ADDRESS, modelController.getAuthorizer().authorize(getCaller(), callEnvironment, action, authResp.targetResource));
        }

        if (authResp.getResourceResult(ActionEffect.ADDRESS).getDecision() == Decision.PERMIT) {
            for (Action.ActionEffect requiredEffect : ALL_READ_WRITE) {
                AuthorizationResult effectResult = authResp.getResourceResult(requiredEffect);
                if (effectResult == null) {
                    Action action = authResp.standardAction.limitAction(requiredEffect);
                    effectResult = modelController.getAuthorizer().authorize(getCaller(), callEnvironment, action, authResp.targetResource);
                    authResp.addResourceResult(requiredEffect, effectResult);
                }
            }
        }
        if (attributes) {
            ImmutableManagementResourceRegistration mrr = authResp.targetResource.getResourceRegistration();
            if (!authResp.attributesComplete) {
                for (String attr : mrr.getAttributeNames(PathAddress.EMPTY_ADDRESS)) {
                    TargetAttribute targetAttribute = null;
                    if (authResp.getAttributeResult(attr, ActionEffect.ADDRESS) == null) {
//                        if (targetAttribute == null) {
//                            targetAttribute = createTargetAttribute(authResp, attr, isDefaultResponse);
//                        }
//                        Action action = authResp.standardAction.limitAction(ActionEffect.ADDRESS);
//                        authResp.addAttributeResult(attr, ActionEffect.ADDRESS, modelController.getAuthorizer().authorize(getCaller(), callEnvironment, action, targetAttribute));
                        // ADDRESS does not apply to attributes
                        authResp.addAttributeResult(attr, ActionEffect.ADDRESS, AuthorizationResult.PERMITTED);
                    }
                    for (Action.ActionEffect actionEffect : ALL_READ_WRITE) {
                        AuthorizationResult authResult = authResp.getAttributeResult(attr, actionEffect);
                        if (authResult == null) {
                            Action action = authResp.standardAction.limitAction(actionEffect);
                            if (targetAttribute == null) {
                                targetAttribute = createTargetAttribute(authResp, attr, isDefaultResponse);
                            }
                            authResult = modelController.getAuthorizer().authorize(getCaller(), callEnvironment, action, targetAttribute);
                            authResp.addAttributeResult(attr, actionEffect, authResult);
                        }
                    }
                }
                authResp.attributesComplete = true;
            }
        }

        return authResp;
    }

    @Override
    Resource getModel() {
        return managementModel.getRootResource();
    }

    @Override
    ResultAction executeOperation() {
        try {
            return super.executeOperation();
        } finally {
            synchronized (done) {
                if (done.done) {
                    // late cancellation; clear the thread status
                    Thread.interrupted();
                } else {
                    done.done = true;
                }
            }
        }
    }

    private TargetAttribute createTargetAttribute(AuthorizationResponseImpl authResp, String attributeName, boolean isDefaultResponse) {
        ModelNode model = authResp.targetResource.getResource().getModel();
        ModelNode currentValue;
        if (isDefaultResponse) {
            //Just use an empty model node to avoid using vault expressions
            currentValue = new ModelNode();
        } else {
            currentValue = model.has(attributeName) ? model.get(attributeName) : new ModelNode();
        }
        AttributeAccess attributeAccess = authResp.targetResource.getResourceRegistration().getAttributeAccess(PathAddress.EMPTY_ADDRESS, attributeName);
        return new TargetAttribute(attributeName, attributeAccess, currentValue, authResp.targetResource);

    }

    @Override
    public AuthorizationResult authorizeOperation(ModelNode operation) {
        OperationId opId = new OperationId(operation);
        AuthorizationResult resourceResult = authorize(opId, operation, false, EnumSet.of(ActionEffect.ADDRESS));
        if (resourceResult.getDecision() == AuthorizationResult.Decision.DENY) {
            return resourceResult;
        }

        if (isBooting()) {
            return AuthorizationResult.PERMITTED;
        } else {
            final String operationName = operation.require(OP).asString();
            AuthorizationResponseImpl authResp = authorizations.get(opId);
            assert authResp != null : "perform resource authorization before operation authorization";

            AuthorizationResult authResult = authResp.getOperationResult(operationName);
            if (authResult == null) {
                OperationEntry operationEntry = authResp.targetResource.getResourceRegistration().getOperationEntry(PathAddress.EMPTY_ADDRESS, operationName);

                operation.get(OPERATION_HEADERS).set(activeStep.operation.get(OPERATION_HEADERS));
                Action targetAction = new Action(operation, operationEntry);

                authResult = modelController.getAuthorizer().authorize(getCaller(), getCallEnvironment(), targetAction, authResp.targetResource);
                authResp.addOperationResult(operationName, authResult);

                //When authorizing the 'add' operation, make sure that all the attributes are accessible
                if (authResult.getDecision() == AuthorizationResult.Decision.PERMIT && operationName.equals(ModelDescriptionConstants.ADD)) {
                    if (!authResp.attributesComplete) {
                        authResp = authorizeResource(true, false);
                        authResp.addOperationResult(operationName, authResult);
                    }
                    authResult = authResp.validateAddAttributeEffects(ADD, targetAction.getActionEffects(), activeStep.operation);
                }
            }

            if (authResult.getDecision() == AuthorizationResult.Decision.DENY) {
                return authResult;
            }

            return AuthorizationResult.PERMITTED;
        }
    }

    @Override
    @Deprecated
    public void registerCapability(RuntimeCapability capability, String attribute) {
        registerCapability(capability, activeStep, attribute);
    }

    @Override
    public void registerCapability(RuntimeCapability capability) {
        registerCapability(capability, activeStep, null);
    }

    void registerCapability(RuntimeCapability capability, Step step, String attribute) {
        assert isControllingThread();
        assertStageModel(currentStage);
        ensureLocalCapabilityRegistry();
        RuntimeCapabilityRegistration registration = createCapabilityRegistration(capability, step, attribute);
        managementModel.getCapabilityRegistry().registerCapability(registration);
        for (String required : capability.getRequirements()) {
            RuntimeRequirementRegistration requirementRegistration = createRequirementRegistration(required, capability.getName(), false, step, attribute);
            recordRequirement(requirementRegistration, step);
        }
    }

    @Override
    public void registerAdditionalCapabilityRequirement(String required, String dependent, String attribute) {
        registerAdditionalCapabilityRequirement(required, dependent, activeStep, attribute);
    }

    void registerAdditionalCapabilityRequirement(String required, String dependent, Step step, String attribute) {
        assert isControllingThread();
        assertStageModel(currentStage);
        ensureLocalCapabilityRegistry();
        RuntimeRequirementRegistration requirementRegistration = createRequirementRegistration(required, dependent, false, step, attribute);
        managementModel.getCapabilityRegistry().registerAdditionalCapabilityRequirement(requirementRegistration);
        recordRequirement(requirementRegistration, step);
    }

    private void recordRequirement(RuntimeRequirementRegistration reg, Step step) {
        Set<Step> dependents = addedRequirements.get(reg);
        if (dependents == null) {
            dependents = new HashSet<>();
            Set<Step> existing = addedRequirements.putIfAbsent(reg, dependents);
            if (existing != null) {
                dependents = existing;
            }
        }
        //noinspection SynchronizationOnLocalVariableOrMethodParameter
        synchronized (dependents) {
            dependents.add(step);
        }
    }

    @Override
    public boolean hasOptionalCapability(String required, String dependent, String attribute) {
        return requestOptionalCapability(required, dependent, true, activeStep, attribute);
    }

    boolean requestOptionalCapability(String required, String dependent, boolean runtimeOnly, Step step, String attribute) {
        assert isControllingThread();
        assertCapabilitiesAvailable(currentStage);
        ensureLocalCapabilityRegistry();
        RuntimeCapabilityRegistry registry = managementModel.getCapabilityRegistry();
        if (dependent == null) {
            // WFCORE-900 we're currently forgiving of this, but only for runtime-only requirements
            assert runtimeOnly;
            CapabilityScope context = createCapabilityContext(step);
            return registry.hasCapability(required, context);
        }
        RuntimeRequirementRegistration registration = createRequirementRegistration(required, dependent, runtimeOnly, step, attribute);
        CapabilityScope context = registration.getDependentContext();
        if (registry.hasCapability(required, context)) {
            registry.registerAdditionalCapabilityRequirement(registration);
            recordRequirement(registration, step);
            return true;
        }
        return false;
    }

    @Override
    public void requireOptionalCapability(String required, String dependent, String attribute) throws OperationFailedException {
        requireOptionalCapability(required, dependent, activeStep, attribute);
    }

    void requireOptionalCapability(String required, String dependent, Step step, String attribute) throws OperationFailedException {
        if (!requestOptionalCapability(required, dependent, false, step, attribute)) {
            String msg = ControllerLogger.ROOT_LOGGER.requiredCapabilityMissing();
            if (getProcessType().isServer()) {
                msg += "\n" + ControllerLogger.ROOT_LOGGER.formattedCapabilityName(required);
            } else {
                msg = "\n" + ControllerLogger.ROOT_LOGGER.formattedCapabilityId(required, createCapabilityContext(step).getName());
            }
            throw new OperationFailedException(msg);
        }
    }

    @Override
    public void deregisterCapabilityRequirement(String required, String dependent) {
        removeCapabilityRequirement(required, dependent, activeStep);
    }

    void removeCapabilityRequirement(String required, String dependent, Step step) {
        assert isControllingThread();
        assertStageModel(currentStage);
        ensureLocalCapabilityRegistry();
        RuntimeRequirementRegistration registration = createRequirementRegistration(required, dependent, false, step, null);
        managementModel.getCapabilityRegistry().removeCapabilityRequirement(registration);
        removeRequirement(required, registration.getDependentContext(), step);
    }

    @Override
    public void deregisterCapability(String capability) {
        removeCapability(capability, activeStep);
    }

    void removeCapability(String capabilityName, Step step) {
        assert isControllingThread();
        assertStageModel(currentStage);
        ensureLocalCapabilityRegistry();
        CapabilityScope context = createCapabilityContext(step);
        RuntimeCapabilityRegistration capReg = managementModel.getCapabilityRegistry().removeCapability(capabilityName, context, step.address);
        if (capReg != null) {
            RuntimeCapability capability = capReg.getCapability();
            for (String required : capability.getRequirements()) {
                removeRequirement(required, context, step);
            }
            removedCapabilities.put(capReg.getCapabilityId(), step);
        }
    }

    private void removeRequirement(String required, CapabilityScope context, Step step) {
        CapabilityId id = new CapabilityId(required, context);
        Set<Step> dependents = addedRequirements.get(id);
        if (dependents != null) {
            //noinspection SynchronizationOnLocalVariableOrMethodParameter
            synchronized (dependents) {
                dependents.remove(step);
            }
        }
    }

    @Override
    public <T> T getCapabilityRuntimeAPI(String capabilityName, Class<T> apiType) {
        return getCapabilityRuntimeAPI(capabilityName, apiType, activeStep);
    }

    @Override
    public <T> T getCapabilityRuntimeAPI(String capabilityBaseName, String dynamicPart, Class<T> apiType) {
        return getCapabilityRuntimeAPI(RuntimeCapability.buildDynamicCapabilityName(capabilityBaseName, dynamicPart), apiType, activeStep);
    }

    <T> T getCapabilityRuntimeAPI(String capabilityName, Class<T> apiType, Step step) {
        assert isControllingThread();
        assertCapabilitiesAvailable(currentStage);
        CapabilityScope context = createCapabilityContext(step);
        return managementModel.getCapabilityRegistry().getCapabilityRuntimeAPI(capabilityName, context, apiType);
    }

    @Override
    public ServiceName getCapabilityServiceName(String capabilityName, Class<?> serviceType) {
        return getCapabilityServiceName(capabilityName, serviceType, activeStep);
    }

    @Override
    public ServiceName getCapabilityServiceName(String capabilityBaseName, String dynamicPart, Class<?> serviceType) {
        return getCapabilityServiceName(RuntimeCapability.buildDynamicCapabilityName(capabilityBaseName, dynamicPart), serviceType, activeStep);
    }

    ServiceName getCapabilityServiceName(String capabilityName, Class<?> serviceType, Step step) {
        assert isControllingThread();
        assertCapabilitiesAvailable(currentStage);
        CapabilityScope context = createCapabilityContext(step);
        try {
            return managementModel.getCapabilityRegistry().getCapabilityServiceName(capabilityName, context, serviceType);
        } catch (IllegalStateException ignored) {
            // not registered. just do it directly
        }
        return ServiceName.parse(capabilityName);
    }

    private void rejectUserDomainServerUpdates() {
        if (isModelUpdateRejectionRequired()) {
            ModelNode op = activeStep.operation;
            if (op.hasDefined(OPERATION_HEADERS) && op.get(OPERATION_HEADERS).hasDefined(CALLER_TYPE) && USER.equals(op.get(OPERATION_HEADERS, CALLER_TYPE).asString())) {
                throw ControllerLogger.ROOT_LOGGER.modelUpdateNotAuthorized(op.require(OP).asString(), activeStep.address);
            }
        }
    }

    @Override
    public CapabilityServiceSupport getCapabilityServiceSupport() {
        assert isControllingThread();
        assertCapabilitiesAvailable(currentStage);
        return new CapabilityServiceSupportImpl(managementModel);
    }


    private boolean isModelUpdateRejectionRequired() {
        if (requiresModelUpdateAuthorization == null) {
            requiresModelUpdateAuthorization = !isBooting() && getProcessType() == ProcessType.DOMAIN_SERVER;
        }
        return requiresModelUpdateAuthorization.booleanValue();
    }

    private void authorize(boolean allAttributes, Set<Action.ActionEffect> actionEffects) {
        AuthorizationResult accessResult = authorize(activeStep.operationId, activeStep.operation, false, ADDRESS);
        if (accessResult.getDecision() == AuthorizationResult.Decision.DENY) {
            if (activeStep.address.size() > 0) {
                throw new ResourceNotAddressableException(activeStep.address);
            } else {
                // WFLY-2037 -- the root resource isn't hidden; if we hit this it means the user isn't authorized
                throw ControllerLogger.ROOT_LOGGER.unauthorized(activeStep.operationId.name, activeStep.address, accessResult.getExplanation());
            }
        }
        AuthorizationResult authResult = authorize(activeStep.operationId, activeStep.operation, allAttributes, actionEffects);
        if (authResult.getDecision() == AuthorizationResult.Decision.DENY) {
            throw ControllerLogger.ROOT_LOGGER.unauthorized(activeStep.operationId.name, activeStep.address, authResult.getExplanation());
        }
    }

    private void authorizeAdd(boolean runtimeOnly) {
        AuthorizationResult accessResult = authorize(activeStep.operationId, activeStep.operation, false, ADDRESS);
        if (accessResult.getDecision() == AuthorizationResult.Decision.DENY) {
            throw new ResourceNotAddressableException(activeStep.address);
        }
        final Set<Action.ActionEffect> writeEffect = runtimeOnly ? WRITE_RUNTIME : WRITE_CONFIG;
        AuthorizationResult authResult = authorize(activeStep.operationId, activeStep.operation, true, writeEffect);
        if (authResult.getDecision() == AuthorizationResult.Decision.DENY) {
            AuthorizationResponseImpl authResp = authorizations.get(activeStep.operationId);
            assert authResp != null : "no AuthorizationResponse";
            String opName = activeStep.operation.get(OP).asString();
            authResp.addOperationResult(opName, authResult);
            authResult = authResp.validateAddAttributeEffects(opName, writeEffect, activeStep.operation);
            authResp.addOperationResult(opName, authResult);
            if (authResult.getDecision() == AuthorizationResult.Decision.DENY) {
                throw ControllerLogger.ROOT_LOGGER.unauthorized(activeStep.operationId.name, activeStep.address, authResult.getExplanation());
            }
        }
    }

    private AuthorizationResult authorize(OperationId opId, ModelNode operation, boolean allAttributes, Set<Action.ActionEffect> actionEffects) {
        if (isBooting()) {
            return AuthorizationResult.PERMITTED;
        } else {
            AuthorizationResponseImpl authResp = authorizations.get(opId);
            if (authResp == null) {
                authResp = getBasicAuthorizationResponse(opId, operation);
            }
            if (authResp == null) {
                // Non-existent resource type or operation. This is permitted but will fail
                // later for reasons unrelated to authz
                return AuthorizationResult.PERMITTED;
            }
            for (Action.ActionEffect requiredEffect : actionEffects) {
                AuthorizationResult effectResult = authResp.getResourceResult(requiredEffect);
                if (effectResult == null) {
                    Action action = authResp.standardAction.limitAction(requiredEffect);
                    effectResult = modelController.getAuthorizer().authorize(getCaller(), getCallEnvironment(), action, authResp.targetResource);
                    authResp.addResourceResult(requiredEffect, effectResult);
                }
                if (effectResult.getDecision() == AuthorizationResult.Decision.DENY) {
                    return effectResult;
                }
            }
            AuthorizationResult errResult = null;

            if (allAttributes) {
                ImmutableManagementResourceRegistration mrr = authResp.targetResource.getResourceRegistration();
                ModelNode model = authResp.targetResource.getResource().getModel();
                Set<Action.ActionEffect> attributeEffects = actionEffects.isEmpty() ? authResp.standardAction.getActionEffects() : actionEffects;

                for (String attr : mrr.getAttributeNames(PathAddress.EMPTY_ADDRESS)) {
                    ModelNode currentValue = model.has(attr) ? model.get(attr) : new ModelNode();
                    AuthorizationResult attrResult = authorize(opId, attr, currentValue, attributeEffects);
                    if (attrResult.getDecision() == AuthorizationResult.Decision.DENY) {

                        errResult = attrResult;
                    }
                }
                authResp.attributesComplete = true;
            }

            return errResult != null ? errResult : AuthorizationResult.PERMITTED;
        }
    }

    private AuthorizationResult authorize(OperationId operationId, String attribute,
                                          ModelNode currentValue, Set<Action.ActionEffect> actionEffects) {
        if (isBooting()) {
            return AuthorizationResult.PERMITTED;
        } else {
            AuthorizationResponseImpl authResp = authorizations.get(operationId);
            assert authResp != null : "perform resource authorization before attribute authorization";

            TargetAttribute targetAttribute = null;
            Set<Action.ActionEffect> attributeEffects = actionEffects.isEmpty() ? authResp.standardAction.getActionEffects() : actionEffects;
            for (Action.ActionEffect actionEffect : attributeEffects) {
                AuthorizationResult authResult = authResp.getAttributeResult(attribute, actionEffect);
                if (authResult == null) {
                    Action action = authResp.standardAction.limitAction(actionEffect);
                    if (targetAttribute == null) {
                        AttributeAccess attributeAccess = authResp.targetResource.getResourceRegistration().getAttributeAccess(PathAddress.EMPTY_ADDRESS, attribute);
                        targetAttribute = new TargetAttribute(attribute, attributeAccess, currentValue, authResp.targetResource);
                    }
                    authResult = modelController.getAuthorizer().authorize(getCaller(), getCallEnvironment(), action, targetAttribute);
                    authResp.addAttributeResult(attribute, actionEffect, authResult);
                }
                if (authResult.getDecision() == AuthorizationResult.Decision.DENY) {
                    return authResult;
                }
            }

            return AuthorizationResult.PERMITTED;
        }
    }

    private AuthorizationResponseImpl getBasicAuthorizationResponse(OperationId opId, ModelNode operation) {
        Caller caller = getCaller();
        ImmutableManagementResourceRegistration mrr = managementModel.getRootResourceRegistration().getSubModel(opId.address);
        if (mrr == null) {
            return null;
        }
        Action action = getAuthorizationAction(mrr, opId.name, operation);
        if (action == null) {
            return null;
        }

        Resource resource = getAuthorizationResource(opId.address);
        ProcessType processType = getProcessType();
        TargetResource targetResource;
        if (processType.isManagedDomain()) {
            HostServerGroupTracker.HostServerGroupEffect hostServerGroupEffect;
            if (processType.isServer()) {
                ModelNode rootModel = managementModel.getRootResource().getModel();
                String serverGroup = rootModel.get(SERVER_GROUP).asString();
                String host = rootModel.get(HOST).asString();
                hostServerGroupEffect = HostServerGroupTracker.HostServerGroupEffect.forServer(opId.address, serverGroup, host);
            } else {
                hostServerGroupEffect =
                    hostServerGroupTracker.getHostServerGroupEffects(opId.address, operation, managementModel.getRootResource());
            }
            targetResource = TargetResource.forDomain(opId.address, mrr, resource, hostServerGroupEffect, hostServerGroupEffect);
        } else {
            targetResource = TargetResource.forStandalone(opId.address, mrr, resource);
        }


        AuthorizationResponseImpl result = new AuthorizationResponseImpl(action, targetResource);
        AuthorizationResult simple = modelController.getAuthorizer().authorize(caller, getCallEnvironment(), action, targetResource);
        if (simple.getDecision() == AuthorizationResult.Decision.PERMIT) {
            for (Action.ActionEffect actionEffect : action.getActionEffects()) {
                result.addResourceResult(actionEffect, simple);
            }
        }
        // else something was denied. Find out exactly what was denied when needed
        authorizations.put(opId, result);
        return result;
    }

    private Resource getAuthorizationResource(PathAddress address) {
        Resource model = this.managementModel.getRootResource();
        for (PathElement element : address) {
            // Allow wildcard navigation for the last element
            if (element.isWildcard()) {
                model = Resource.Factory.create();
                final Set<Resource.ResourceEntry> children = model.getChildren(element.getKey());
                for (final Resource.ResourceEntry entry : children) {
                    model.registerChild(entry.getPathElement(), entry);
                }
            } else {
                model = model.getChild(element);
                if (model == null) {
                    return Resource.Factory.create();
                }
            }
        }
        return model;
    }

    private Action getAuthorizationAction(ImmutableManagementResourceRegistration mrr, String operationName, ModelNode operation) {
        OperationEntry entry = mrr.getOperationEntry(PathAddress.EMPTY_ADDRESS, operationName);
        if (entry == null) {
            return null;
        }
        return new Action(operation, entry);
    }

    private void checkHostServerGroupTracker(PathAddress pathAddress) {
        if (hostServerGroupTracker != null && !isBooting()) {
            if (pathAddress.size() > 0) {
                String key0 = pathAddress.getElement(0).getKey();
                if (SERVER_GROUP.equals(key0)
                        || (pathAddress.size() > 1 && HOST.equals(key0))
                                && SERVER_CONFIG.equals(pathAddress.getElement(1).getKey())) {
                    hostServerGroupTracker = new HostServerGroupTracker();
                }
            }
        }
    }

    private BlockingTimeout getBlockingTimeout() {
        if (blockingTimeout == null) {
            synchronized (this) {
                if (blockingTimeout == null) {
                    blockingTimeout = new BlockingTimeout(blockingTimeoutConfig);
                }
            }
        }
        return blockingTimeout;
    }

    private synchronized void ensureLocalRootResource() {
        if (!affectsResourceTree) {
            takeWriteLock();
            managementModel = managementModel.cloneRootResource();
            affectsResourceTree = true;
        }
    }

    private synchronized void ensureLocalManagementResourceRegistration() {
        if (!affectsResourceRegistration) {
            takeWriteLock();
            // TODO call this if we decide to make the MRR cloneable
            //managementModel = managementModel.cloneRootResourceRegistration();
            affectsResourceRegistration = true;
        }
    }

    private synchronized void ensureLocalCapabilityRegistry() {
        if (!affectsCapabilityRegistry) {
            takeWriteLock();
            affectsCapabilityRegistry = true;
        }
    }

    private boolean isRuntimeChangeAllowed(final Stage currentStage) {
        assertNotComplete(currentStage);
        return currentStage == Stage.RUNTIME || currentStage == Stage.VERIFY || isRollingBack();
    }

    private static void assertNotComplete(final Stage currentStage) {
        if (currentStage == null) {
            throw ControllerLogger.ROOT_LOGGER.operationAlreadyComplete();
        }
    }

    private static void assertStageModel(final Stage currentStage) {
        assertNotComplete(currentStage);
        if (currentStage != Stage.MODEL) {
            throw ControllerLogger.ROOT_LOGGER.stageAlreadyComplete(Stage.MODEL);
        }
    }

    private static void assertCapabilitiesAvailable(final Stage currentStage) {
        assertNotComplete(currentStage);
        if (currentStage == Stage.MODEL) {
            throw ControllerLogger.ROOT_LOGGER.capabilitiesNotAvailable(currentStage, Stage.RUNTIME);
        }
    }

    private RuntimeRequirementRegistration createRequirementRegistration(String required, String dependent,
                                                                         boolean runtimeOnly, Step step, String attribute) {
        CapabilityScope context = createCapabilityContext(step);
        RegistrationPoint rp = new RegistrationPoint(step.address, attribute);
        return new RuntimeRequirementRegistration(required, dependent, context, rp, runtimeOnly);
    }

    private RuntimeCapabilityRegistration createCapabilityRegistration(RuntimeCapability capability, Step step, String attribute) {
        CapabilityScope context = createCapabilityContext(step);
        RegistrationPoint rp = new RegistrationPoint(step.address, attribute);
        return new RuntimeCapabilityRegistration(capability, context, rp);
    }

    private CapabilityScope createCapabilityContext(Step step) {
        return CapabilityScope.Factory.create(getProcessType(), step.address);
    }

    class ContextServiceTarget implements ServiceTarget {

        private final Step targetActiveStep;
        private final ServiceTarget delegate;

        ContextServiceTarget(final Step targetActiveStep) {
            this.targetActiveStep = targetActiveStep;
            this.delegate = targetActiveStep.getScopedServiceTarget(modelController.getServiceTarget());
        }

        public <T> ServiceBuilder<T> addServiceValue(final ServiceName name, final Value<? extends Service<T>> value) {
            final ServiceBuilder<T> realBuilder = delegate.addServiceValue(name, value);
            return new ContextServiceBuilder<T>(realBuilder, name, targetActiveStep);
        }

        public <T> ServiceBuilder<T> addService(final ServiceName name, final Service<T> service) {
            return addServiceValue(name, new ImmediateValue<Service<T>>(service));
        }

        public ServiceTarget addMonitor(final StabilityMonitor monitor) {
            throw new UnsupportedOperationException();
        }

        public ServiceTarget addMonitors(final StabilityMonitor... monitors) {
            throw new UnsupportedOperationException();
        }

        public ServiceTarget removeMonitor(final StabilityMonitor monitor) {
            throw new UnsupportedOperationException();
        }

        public Set<StabilityMonitor> getMonitors() {
            throw new UnsupportedOperationException();
        }

        @SuppressWarnings("deprecation")
        public ServiceTarget addListener(final ServiceListener<Object> listener) {
            throw new UnsupportedOperationException();
        }

        @SafeVarargs
        @SuppressWarnings("deprecation")
        public final ServiceTarget addListener(final ServiceListener<Object>... listeners) {
            throw new UnsupportedOperationException();
        }

        @SuppressWarnings("deprecation")
        public ServiceTarget addListener(final Collection<ServiceListener<Object>> listeners) {
            throw new UnsupportedOperationException();
        }

        @SuppressWarnings("deprecation")
        public ServiceTarget removeListener(final ServiceListener<Object> listener) {
            throw new UnsupportedOperationException();
        }

        @SuppressWarnings("deprecation")
        public Set<ServiceListener<Object>> getListeners() {
            throw new UnsupportedOperationException();
        }

        public ServiceTarget addDependency(final ServiceName dependency) {
            throw new UnsupportedOperationException();
        }

        public ServiceTarget addDependency(final ServiceName... dependencies) {
            throw new UnsupportedOperationException();
        }

        public ServiceTarget addDependency(final Collection<ServiceName> dependencies) {
            throw new UnsupportedOperationException();
        }

        public ServiceTarget removeDependency(final ServiceName dependency) {
            throw new UnsupportedOperationException();
        }

        public Set<ServiceName> getDependencies() {
            throw new UnsupportedOperationException();
        }

        public ServiceTarget subTarget() {
            throw new UnsupportedOperationException();
        }

        public BatchServiceTarget batchTarget() {
            throw new UnsupportedOperationException();
        }
    }

    class ContextServiceBuilder<T> implements ServiceBuilder<T> {

        private final ServiceBuilder<T> realBuilder;
        private final ServiceName name;
        private final Step targetActiveStep;


        ContextServiceBuilder(final ServiceBuilder<T> realBuilder, final ServiceName name, final Step targetActiveStep) {
            this.realBuilder = realBuilder;
            this.name = name;
            this.targetActiveStep = targetActiveStep;
        }

        public ServiceBuilder<T> addAliases(final ServiceName... aliases) {
            realBuilder.addAliases(aliases);
            return this;
        }

        public ServiceBuilder<T> setInitialMode(final ServiceController.Mode mode) {
            realBuilder.setInitialMode(mode);
            return this;
        }

        public ServiceBuilder<T> addDependencies(final ServiceName... dependencies) {
            realBuilder.addDependencies(dependencies);
            return this;
        }

        public ServiceBuilder<T> addDependencies(final DependencyType dependencyType, final ServiceName... dependencies) {
            realBuilder.addDependencies(dependencyType, dependencies);
            return this;
        }

        public ServiceBuilder<T> addDependencies(final Iterable<ServiceName> dependencies) {
            realBuilder.addDependencies(dependencies);
            return this;
        }

        public ServiceBuilder<T> addDependencies(final DependencyType dependencyType, final Iterable<ServiceName> dependencies) {
            realBuilder.addDependencies(dependencyType, dependencies);
            return this;
        }

        public ServiceBuilder<T> addDependency(final ServiceName dependency) {
            realBuilder.addDependency(dependency);
            return this;
        }

        public ServiceBuilder<T> addDependency(final DependencyType dependencyType, final ServiceName dependency) {
            realBuilder.addDependency(dependencyType, dependency);
            return this;
        }

        public ServiceBuilder<T> addDependency(final ServiceName dependency, final Injector<Object> target) {
            realBuilder.addDependency(dependency, target);
            return this;
        }

        public ServiceBuilder<T> addDependency(final DependencyType dependencyType, final ServiceName dependency, final Injector<Object> target) {
            realBuilder.addDependency(dependencyType, dependency, target);
            return this;
        }

        public <I> ServiceBuilder<T> addDependency(final ServiceName dependency, final Class<I> type, final Injector<I> target) {
            realBuilder.addDependency(dependency, type, target);
            return this;
        }

        public <I> ServiceBuilder<T> addDependency(final DependencyType dependencyType, final ServiceName dependency, final Class<I> type, final Injector<I> target) {
            realBuilder.addDependency(dependencyType, dependency, type, target);
            return this;
        }

        public <I> ServiceBuilder<T> addInjection(final Injector<? super I> target, final I value) {
            realBuilder.addInjection(target, value);
            return this;
        }

        public <I> ServiceBuilder<T> addInjectionValue(final Injector<? super I> target, final Value<I> value) {
            realBuilder.addInjectionValue(target, value);
            return this;
        }

        public ServiceBuilder<T> addInjection(final Injector<? super T> target) {
            realBuilder.addInjection(target);
            return this;
        }

        public ServiceBuilder<T> addMonitor(StabilityMonitor monitor) {
            realBuilder.addMonitor(monitor);
            return this;
        }

        public ServiceBuilder<T> addMonitors(StabilityMonitor... monitors) {
            realBuilder.addMonitors(monitors);
            return this;
        }

        @SuppressWarnings("deprecation")
        public ServiceBuilder<T> addListener(final ServiceListener<? super T> listener) {
            realBuilder.addListener(listener);
            return this;
        }

        @SafeVarargs
        @SuppressWarnings("deprecation")
        public final ServiceBuilder<T> addListener(final ServiceListener<? super T>... listeners) {
            realBuilder.addListener(listeners);
            return this;
        }

        @SuppressWarnings("deprecation")
        public ServiceBuilder<T> addListener(final Collection<? extends ServiceListener<? super T>> listeners) {
            realBuilder.addListener(listeners);
            return this;
        }

        public ServiceController<T> install() throws ServiceRegistryException, IllegalStateException {

            synchronized (realRemovingControllers) {
                boolean intr = false;
                try {
                    boolean containsKey = realRemovingControllers.containsKey(name);
                    long timeout = getBlockingTimeout().getBlockingTimeout();
                    long waitTime = timeout;
                    long end = System.currentTimeMillis() + waitTime;
                    while (containsKey && waitTime > 0) {
                        try {
                            realRemovingControllers.wait(waitTime);
                        } catch (InterruptedException e) {
                            intr = true;
                            if (respectInterruption) {
                                cancelled = true;
                                throw ControllerLogger.ROOT_LOGGER.serviceInstallCancelled();
                            } // else keep waiting and mark the thread interrupted at the end
                        }
                        containsKey = realRemovingControllers.containsKey(name);
                        waitTime = end - System.currentTimeMillis();
                    }

                    if (containsKey) {
                        // We timed out
                        throw ControllerLogger.ROOT_LOGGER.serviceInstallTimedOut(timeout / 1000, name);
                    }

                    // If a step removed this ServiceName before, it's no longer responsible
                    // for any ill effect
                    removalSteps.remove(name);

                    ServiceController<T> controller = realBuilder.install();
                    targetActiveStep.serviceAdded(controller);
                    return controller;
                } finally {
                    if (intr) {
                        Thread.currentThread().interrupt();
                    }
                }
            }
        }
    }

    /** Verifies that any service removals performed by this operation did not trigger a missing dependency */
    private class ServiceRemovalVerificationHandler implements OperationStepHandler {

        private final ContainerStateMonitor.ContainerStateChangeReport containerStateChangeReport;

        private ServiceRemovalVerificationHandler(ContainerStateMonitor.ContainerStateChangeReport containerStateChangeReport) {
            this.containerStateChangeReport = containerStateChangeReport;
        }

        @Override
        public void execute(OperationContext context, ModelNode operation) throws OperationFailedException {


            final Map<Step, Map<ServiceName, Set<ServiceName>>> missingByStep = new HashMap<Step, Map<ServiceName, Set<ServiceName>>>();
            // The realRemovingControllers map acts as the guard for the removalSteps map
            synchronized (realRemovingControllers) {
                for (Map.Entry<ServiceName, ContainerStateMonitor.MissingDependencyInfo> entry : containerStateChangeReport.getMissingServices().entrySet()) {
                    ContainerStateMonitor.MissingDependencyInfo missingDependencyInfo = entry.getValue();
                    Step removalStep = removalSteps.get(entry.getKey());
                    if (removalStep != null) {
                        Map<ServiceName, Set<ServiceName>> stepBadRemovals = missingByStep.get(removalStep);
                        if (stepBadRemovals == null) {
                            stepBadRemovals = new HashMap<ServiceName, Set<ServiceName>>();
                            missingByStep.put(removalStep, stepBadRemovals);
                        }
                        stepBadRemovals.put(entry.getKey(), missingDependencyInfo.getDependents());
                    }
                }
            }

            for (Map.Entry<Step, Map<ServiceName, Set<ServiceName>>> entry : missingByStep.entrySet()) {
                Step step = entry.getKey();
                if (!step.response.hasDefined(ModelDescriptionConstants.FAILURE_DESCRIPTION)) {
                    StringBuilder sb = new StringBuilder(ControllerLogger.ROOT_LOGGER.removingServiceUnsatisfiedDependencies());
                    for (Map.Entry<ServiceName, Set<ServiceName>> removed : entry.getValue().entrySet()) {
                        sb.append(ControllerLogger.ROOT_LOGGER.removingServiceUnsatisfiedDependencies(removed.getKey().getCanonicalName()));
                        boolean first = true;
                        for (ServiceName dependent : removed.getValue()) {
                            if (!first) {
                                sb.append(", ");
                            } else {
                                first = false;
                            }
                            sb.append(dependent);
                        }
                    }
                    step.response.get(ModelDescriptionConstants.FAILURE_DESCRIPTION).set(sb.toString());
                }
                // else a handler already recorded a failure; don't overwrite
            }

            if (!missingByStep.isEmpty() && context.isRollbackOnRuntimeFailure()) {
                context.setRollbackOnly();
            }
            context.completeStep(RollbackHandler.NOOP_ROLLBACK_HANDLER);
        }
    }

    private class OperationContextServiceRegistry implements ServiceRegistry {
        private final ServiceRegistry registry;
        private final Step registryActiveStep;

        public OperationContextServiceRegistry(ServiceRegistry registry, Step registryActiveStep) {
            this.registry = registry;
            this.registryActiveStep = registryActiveStep;
        }

        @Override
        @SuppressWarnings("unchecked")
        public ServiceController<?> getRequiredService(ServiceName serviceName) throws ServiceNotFoundException {
            return new OperationContextServiceController(registry.getRequiredService(serviceName), registryActiveStep);
        }

        @Override
        @SuppressWarnings("unchecked")
        public ServiceController<?> getService(ServiceName serviceName) {
            ServiceController<?> controller = registry.getService(serviceName);
            if (controller == null) {
                return null;
            }
            return new OperationContextServiceController(controller, registryActiveStep);
        }

        @Override
        public List<ServiceName> getServiceNames() {
            return registry.getServiceNames();
        }
    }

    private class OperationContextServiceController<S> implements ServiceController<S> {
        private final ServiceController<S> controller;
        private final Step registryActiveStep;

        public OperationContextServiceController(ServiceController<S> controller, Step registryActiveStep) {
            this.controller = controller;
            this.registryActiveStep = registryActiveStep;
        }

        public ServiceController<?> getParent() {
            return controller.getParent();
        }

        public ServiceContainer getServiceContainer() {
            return controller.getServiceContainer();
        }

        public Mode getMode() {
            return controller.getMode();
        }

        public boolean compareAndSetMode(Mode expected,
                org.jboss.msc.service.ServiceController.Mode newMode) {
            checkModeTransition(newMode);
            boolean changed = controller.compareAndSetMode(expected, newMode);
            if (changed) {
                registryActiveStep.serviceModeChanged(controller);
            }
            return changed;
        }

        public void setMode(Mode mode) {
            checkModeTransition(mode);
            controller.setMode(mode);
            registryActiveStep.serviceModeChanged(controller);
        }

        private void checkModeTransition(Mode mode) {
            if (mode == Mode.REMOVE) {
                throw ControllerLogger.ROOT_LOGGER.useOperationContextRemoveService();
            }
        }

        public org.jboss.msc.service.ServiceController.State getState() {
            return controller.getState();
        }

        public org.jboss.msc.service.ServiceController.Substate getSubstate() {
            return controller.getSubstate();
        }

        public S getValue() throws IllegalStateException {
            return controller.getValue();
        }

        public Service<S> getService() throws IllegalStateException {
            return controller.getService();
        }

        public ServiceName getName() {
            return controller.getName();
        }

        public ServiceName[] getAliases() {
            return controller.getAliases();
        }

        @SuppressWarnings("deprecation")
        public void addListener(ServiceListener<? super S> serviceListener) {
            controller.addListener(serviceListener);
        }

        @SuppressWarnings("deprecation")
        public void removeListener(ServiceListener<? super S> serviceListener) {
            controller.removeListener(serviceListener);
        }

        public StartException getStartException() {
            return controller.getStartException();
        }

        public void retry() {
            controller.retry();
        }

        public Set<ServiceName> getImmediateUnavailableDependencies() {
            return controller.getImmediateUnavailableDependencies();
        }

        public S awaitValue() throws IllegalStateException, InterruptedException {
            return controller.awaitValue();
        }

        public S awaitValue(long time, TimeUnit unit) throws IllegalStateException, InterruptedException, TimeoutException {
            return controller.awaitValue(time, unit);
        }
    }

    private class AuthorizationResponseImpl implements ResourceAuthorization {

        private Map<Action.ActionEffect, AuthorizationResult> resourceResults = new HashMap<Action.ActionEffect, AuthorizationResult>();
        private Map<String, Map<Action.ActionEffect, AuthorizationResult>> attributeResults = new HashMap<String, Map<Action.ActionEffect, AuthorizationResult>>();
        private Map<String, AuthorizationResult> operationResults = new HashMap<String, AuthorizationResult>();
        private final TargetResource targetResource;
        private final Action standardAction;
        private volatile boolean attributesComplete = false;

        AuthorizationResponseImpl(Action standardAction, TargetResource targetResource) {
            this.standardAction = standardAction;
            this.targetResource = targetResource;
        }

        public AuthorizationResult getResourceResult(Action.ActionEffect actionEffect) {
            return resourceResults.get(actionEffect);
        }

        public AuthorizationResult getAttributeResult(String attribute, Action.ActionEffect actionEffect) {
            Map<Action.ActionEffect, AuthorizationResult> attrResults = attributeResults.get(attribute);
            return attrResults == null ? null : attrResults.get(actionEffect);
        }

        public AuthorizationResult getOperationResult(String operationName) {
            return operationResults.get(operationName);
        }

        private void addResourceResult(Action.ActionEffect actionEffect, AuthorizationResult result) {
            resourceResults.put(actionEffect, result);
        }

        private void addAttributeResult(String attribute, Action.ActionEffect actionEffect, AuthorizationResult result) {
            Map<Action.ActionEffect, AuthorizationResult> attrResults = attributeResults.get(attribute);
            if (attrResults == null) {
                attrResults = new HashMap<Action.ActionEffect, AuthorizationResult>();
                attributeResults.put(attribute, attrResults);
            }
            attrResults.put(actionEffect, result);
        }

        private void addOperationResult(String operationName, AuthorizationResult result) {
            operationResults.put(operationName, result);
        }

        private AuthorizationResult validateAddAttributeEffects(String operationName, Set<ActionEffect> actionEffects, ModelNode operation) {
            AuthorizationResult basic = operationResults.get(operationName);
            assert basic != null : " no basic authorization has been performed for operation 'add'";
            if (basic.getDecision() == Decision.DENY) {
                ImmutableManagementResourceRegistration resourceRegistration = targetResource.getResourceRegistration();
                ModelNode model = targetResource.getResource().getModel();
                boolean attributeWasDenied = false;
                for (Map.Entry<String, Map<ActionEffect, AuthorizationResult>> attributeResultEntry : attributeResults.entrySet()) {
                    String attrName = attributeResultEntry.getKey();
                    boolean attrDenied = isAttributeDenied(attributeResultEntry.getValue(), actionEffects);
                    if (attrDenied) {
                        attributeWasDenied = true;
                        // See if we even care about this attribute
                        // BES 2014/11/11 -- currently "model" is always undefined at this point, so testing it is silly,
                        // but I leave it in here as a 2nd line of defense in case we rework something and this check
                        // gets run after model gets populated
                        if (operation.hasDefined(attrName) || model.hasDefined(attrName) ||
                                isAddableAttribute(attrName, resourceRegistration)) {
                            Map<ActionEffect, AuthorizationResult> attrResults = attributeResultEntry.getValue();
                            for (ActionEffect actionEffect : actionEffects) {
                                AuthorizationResult authResult = attrResults.get(actionEffect);
                                if (authResult.getDecision() == AuthorizationResult.Decision.DENY) {
                                    addOperationResult(operationName, authResult);
                                    return authResult;
                                }
                            }
                        }
                    }
                }
                if (attributeWasDenied) {
                    // An attribute had been denied, but we didn't return, so, the attribute must not have been required
                    addOperationResult(operationName, AuthorizationResult.PERMITTED);
                    return AuthorizationResult.PERMITTED;
                }
            }
            return basic;
        }

        private boolean isAttributeDenied(Map<ActionEffect, AuthorizationResult> attributeResults, Set<ActionEffect> actionEffects) {
            for (ActionEffect actionEffect : actionEffects) {
                AuthorizationResult ar = attributeResults.get(actionEffect);
                if (ar != null && ar.getDecision() == Decision.DENY) {
                    return true;
                }
            }
            return false;
        }

        private boolean isAddableAttribute(String attrName, ImmutableManagementResourceRegistration resourceRegistration) {
            AttributeAccess attributeAccess = resourceRegistration.getAttributeAccess(PathAddress.EMPTY_ADDRESS, attrName);
            if (attributeAccess == null) {
                return isRequiredConfigFromDescription(attrName, resourceRegistration);
            }
            if (attributeAccess.getStorageType() == AttributeAccess.Storage.CONFIGURATION
                    && attributeAccess.getAccessType() == AttributeAccess.AccessType.READ_WRITE) {
                AttributeDefinition ad = attributeAccess.getAttributeDefinition();
                if (ad == null) {
                    return isRequiredConfigFromDescription(attrName, resourceRegistration);
                }
                if (!ad.isAllowNull() || (ad.getDefaultValue() != null && ad.getDefaultValue().isDefined())
                        || ad.isNullSignificant()) {
                    // must be set, presence of a default means not setting is the same as setting,
                    // or the AD is specifically configured that null is significant
                    return true;
                }
            }
            return false;
        }

        private boolean isRequiredConfigFromDescription(String attrName, ImmutableManagementResourceRegistration resourceRegistration) {
            PathAddress address = targetResource.getResourceAddress();
            ModelNode resourceDescription = resourceDescriptions.get(address);
            if (resourceDescription == null) {
                resourceDescription = resourceRegistration.getModelDescription(PathAddress.EMPTY_ADDRESS).getModelDescription(Locale.ENGLISH);
                resourceDescriptions.put(address, resourceDescription);
            }
            if (resourceDescription.hasDefined(ATTRIBUTES)) {
                ModelNode attributes = resourceDescription.get(ATTRIBUTES);
                if (attributes.hasDefined(attrName)) {
                    ModelNode attrDesc = attributes.get(attrName);
                    if (attrDesc.hasDefined(REQUIRED)) {
                        return attrDesc.get(REQUIRED).asBoolean();
                    } else if (attrDesc.hasDefined(NILLABLE)) {
                        return !attrDesc.get(NILLABLE).asBoolean()
                                || attrDesc.hasDefined(ModelDescriptionConstants.DEFAULT)
                                || (attrDesc.hasDefined(NIL_SIGNIFICANT) && attrDesc.get(NIL_SIGNIFICANT).asBoolean());
                    }
                    return true;
                }
            }
            return false;
        }

    }

    /** DescriptionProvider that caches any generated description in our internal cache */
    private class CachingDescriptionProvider implements DescriptionProvider {
        private final PathAddress cacheAddress;
        private final DescriptionProvider delegate;

        private CachingDescriptionProvider(PathAddress cacheAddress, DescriptionProvider delegate) {
            this.cacheAddress = cacheAddress;
            this.delegate = delegate;
        }

        @Override
        public ModelNode getModelDescription(Locale locale) {
            // Don't try to read from the cache, as the cached description may have used the wrong locale
            ModelNode result = delegate.getModelDescription(locale);
            resourceDescriptions.put(cacheAddress, result);
            return result;
        }
    }

    /** ImmutableManagementResourceRegistration that caches any generated resource description in our internal cache */
    private class DescriptionCachingImmutableResourceRegistration extends DelegatingImmutableManagementResourceRegistration  {

        private final PathAddress address;

        /**
         * Creates a new DescriptionCachingImmutableResourceRegistration.
         *
         * @param delegate the delegate. Cannot be {@code null}
         * @param address the address of the resource registration. Cannot be {@code null}
         */
        public DescriptionCachingImmutableResourceRegistration(ImmutableManagementResourceRegistration delegate, PathAddress address) {
            super(delegate);
            this.address = address;
        }

        @Override
        public DescriptionProvider getModelDescription(PathAddress relativeAddress) {
            PathAddress fullAddress = address.append(relativeAddress);
            DescriptionProvider realProvider = super.getModelDescription(relativeAddress);
            return new CachingDescriptionProvider(fullAddress, realProvider);
        }
    }

    /** ManagementResourceRegistration that caches any generated resource description in our internal cache */
    private class DescriptionCachingResourceRegistration extends DelegatingManagementResourceRegistration {

        private final PathAddress address;

        /**
         * Creates a new DescriptionCachingResourceRegistration.
         *
         * @param delegate the delegate. Cannot be {@code null}
         * @param address the address of the resource registration. Cannot be {@code null}
         */
        public DescriptionCachingResourceRegistration(ManagementResourceRegistration delegate, PathAddress address) {
            super(delegate);
            this.address = address;
        }

        @Override
        public DescriptionProvider getModelDescription(PathAddress relativeAddress) {
            PathAddress fullAddress = address.append(relativeAddress);
            DescriptionProvider realProvider = super.getModelDescription(relativeAddress);
            return new CachingDescriptionProvider(fullAddress, realProvider);
        }
    }

    private class ActiveOperationResource extends PlaceholderResource.PlaceholderResourceEntry implements Cancellable {

        private ActiveOperationResource() {
            super(ACTIVE_OPERATION, operationId.toString());
        }

        @Override
        public boolean isModelDefined() {
            return true;
        }

        @Override
        public ModelNode getModel() {
            final ModelNode model = new ModelNode();

            model.get(OP).set(operationName);
            model.get(OP_ADDR).set(operationAddress);

            model.get(CALLER_THREAD).set(initiatingThread.getName());
            ModelNode accessMechanismNode = model.get(ACCESS_MECHANISM);
            if (accessMechanism != null) {
                accessMechanismNode.set(accessMechanism.toString());
            }
            model.get(EXECUTION_STATUS).set(getExecutionStatus());
            model.get(RUNNING_TIME).set(System.nanoTime() - startTime);
            long exclusive = exclusiveStartTime;
            if (exclusive > -1) {
                exclusive = System.nanoTime() - exclusive;
            }
            model.get(EXCLUSIVE_RUNNING_TIME).set(exclusive);
            model.get(CANCELLED).set(cancelled);
            return model;
        }

        private String getExecutionStatus() {
            ExecutionStatus currentStatus = executionStatus;
            if (currentStatus == ExecutionStatus.EXECUTING) {
                currentStatus = resultAction == ResultAction.ROLLBACK ? ExecutionStatus.ROLLING_BACK
                        : currentStage == Stage.DONE ? ExecutionStatus.COMPLETING : ExecutionStatus.EXECUTING;
            }
            return currentStatus.toString();
        }

        @Override
        public boolean cancel() {
            synchronized (done) {
                boolean canCancel = !done.done;
                if (canCancel) {
                    done.done = true;
                    ControllerLogger.MGMT_OP_LOGGER.cancellingOperation(operationName, operationId, initiatingThread.getName());
                    initiatingThread.interrupt();
                }
                return canCancel;
            }
        }
    }

    private static class BooleanHolder {
        private boolean done = false;
    }

    private static class CapabilityServiceSupportImpl implements CapabilityServiceSupport {
        private final ManagementModel managementModel;

        private CapabilityServiceSupportImpl(ManagementModel managementModel) {
            this.managementModel = managementModel;
        }

        @Override
        public <T> T getCapabilityRuntimeAPI(String capabilityName, Class<T> apiType) throws NoSuchCapabilityException {
            try {
                return managementModel.getCapabilityRegistry().getCapabilityRuntimeAPI(capabilityName, CapabilityScope.GLOBAL, apiType);
            } catch (IllegalStateException e) {
                throw new NoSuchCapabilityException(capabilityName);
            }
        }

        @Override
        public <T> T getCapabilityRuntimeAPI(String capabilityBaseName, String dynamicPart, Class<T> apiType) throws NoSuchCapabilityException {
            String fullName = RuntimeCapability.buildDynamicCapabilityName(capabilityBaseName, dynamicPart);
            return getCapabilityRuntimeAPI(fullName, apiType);
        }

        @Override
        public ServiceName getCapabilityServiceName(String capabilityName) {
            return ServiceName.parse(capabilityName);
        }

        @Override
        public ServiceName getCapabilityServiceName(String capabilityBaseName, String dynamicPart) {
            return getCapabilityServiceName(capabilityBaseName).append(dynamicPart);
        }
    }

}<|MERGE_RESOLUTION|>--- conflicted
+++ resolved
@@ -77,15 +77,9 @@
 import org.jboss.as.controller.audit.AuditLogger;
 import org.jboss.as.controller.capability.CapabilityServiceSupport;
 import org.jboss.as.controller.capability.RuntimeCapability;
-<<<<<<< HEAD
-import org.jboss.as.controller.capability.registry.CapabilityScope;
-import org.jboss.as.controller.capability.registry.CapabilityId;
-import org.jboss.as.controller.capability.registry.CapabilityResolutionContext;
-=======
 import org.jboss.as.controller.capability.registry.CapabilityId;
 import org.jboss.as.controller.capability.registry.CapabilityResolutionContext;
 import org.jboss.as.controller.capability.registry.CapabilityScope;
->>>>>>> f220cf9e
 import org.jboss.as.controller.capability.registry.RegistrationPoint;
 import org.jboss.as.controller.capability.registry.RuntimeCapabilityRegistration;
 import org.jboss.as.controller.capability.registry.RuntimeCapabilityRegistry;
@@ -366,10 +360,7 @@
                     String formattedCapability = ignoreContext
                             ? ControllerLogger.ROOT_LOGGER.formattedCapabilityName(id.getName())
                             : ControllerLogger.ROOT_LOGGER.formattedCapabilityId(id.getName(), id.getScope().getName());
-<<<<<<< HEAD
-=======
                     Set<PathAddress> possiblePoints = managementModel.getCapabilityRegistry().getPossibleProviderPoints(id);
->>>>>>> f220cf9e
                     if (msg != null) {
                         msg = appendPossibleProviderPoints(msg, formattedCapability, possiblePoints);
                     }
