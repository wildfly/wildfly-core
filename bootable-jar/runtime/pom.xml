--- conflicted
+++ resolved
@@ -23,11 +23,7 @@
     <parent>
         <groupId>org.wildfly.core</groupId>
         <artifactId>wildfly-jar-parent</artifactId>
-<<<<<<< HEAD
-        <version>18.1.0-2-PSI-SNAPSHOT</version>
-=======
         <version>18.1.1.Final</version>
->>>>>>> 57debfb0
     </parent>
 
     <artifactId>wildfly-jar-runtime</artifactId>
